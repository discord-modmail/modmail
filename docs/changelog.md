# Changelog

All notable changes to this project will be documented in this file.

The format is based on [Keep a Changelog](https://keepachangelog.com/en/1.0.0/),
and this project adheres to [Semantic Versioning](https://semver.org/spec/v2.0.0.html).

## [Unreleased]

### Changed

- Embedified the meta commands so they have a nicer UI (#78)


## [0.2.0] - 2021-09-29

### Added

- Interaction Paginator that uses discord buttons (#50)
- docker-compose.yml (#13)
    - Running the bot after configuring the env vars is now as simple as `docker-compose up`
- Automatic docker image creation: `ghcr.io/discord-modmail/modmail` (#19)
- Dockerfile support for all supported hosting providers. (#58)
<<<<<<< HEAD
- Plugin installation and uninstall system (#69)
=======
- Errors no longer happen silently and notify the user when they make a mistake. (#77)
>>>>>>> 015053a6

### Changed

- Refactored bot creation and bot running (#56)
    - Running the bot is still the same method, but it loads extensions and plugins now.
    - `bot.start()` can also be used if already in a running event loop. Keep in mind using it will require
        handling loop errors, as run() does this automatically.
- Disabled some plugin management commands if PLUGIN_DEV mode is not set (#69)

### Internal

- Code style: two blank lines after imports instead of one. (#70)


## [0.1.0] - 2021-08-13

### Added

- Bot modes to determine behavior. Multiple can be applied at once. (#43)
    - `PROD`: the default mode, no dev extensions or dev plugins load
    - `DEVELOP`: the bot developer mode, most useful for people adding features to modmail
- Enables the extension_manager extension.
    - `PLUGIN_DEV`: the plugin developer mode, useful for enabling plugin specific features
    - This is not used yet.
- Extension loading system (#43)
    - scans for extensions in the `modmail/extensions` folder and loads them if they are of the right format.
    - all extensions must be loadable as a module, which means they must have `__init__.py` files in their directories.
- Plugin loading system (#43)
    - scans for plugins in the `modmail/plugins` folder and loads them.
    - Unlike extensions, plugins and their respective folders do not need to have `__init__.py` files and are allowed to be symlinks.
- Extension management commands (#43)
    - load, reload, unload, list, refresh commands for dealing with extensions
    - Run the `ext` command for more details when bot is in `DEVELOP` mode.
- Plugin management commands (#43)
    - load, reload, unload, list, refresh commands for dealing with plugins
    - Run the `plugins` command for more details.
- Extension metadata (#43)
  - used to determine if a cog should load or not depending on the bot mode
- Plugin helper file (#43)
    - `modmail/plugin_helpers.py` contains several helpers for making plugins
        - `PluginCog`
        - `ModmailBot`, imported from `modmail.bot`
        - `ModmailLogger`, imported from `modmail.log`
- Meta Cog (#43)
    - **NOTE**: The commands in this cog are not stabilized yet and should not be relied upon.
    - Prefix command for getting the set prefix. Most useful by mentioning the bot.
    - Uptime command which tells the end user how long the bot has been online.
    - Ping command to see the bot latency.
- Guide on how to contribute to modmail, see \[CONTRIBUTING.md\] <!-- #TODO: Make this a link -->
- Start a Changelog

### Fixed

- Make the bot `http_session` within an event loop.

[0.1.0]: https://github.com/discord-modmail/modmail/releases/tag/v0.1.0
[0.2.0]: https://github.com/discord-modmail/modmail/compare/v0.1.0...v0.2.0
[unreleased]: https://github.com/discord-modmail/modmail/compare/v0.1.0...main<|MERGE_RESOLUTION|>--- conflicted
+++ resolved
@@ -6,6 +6,9 @@
 and this project adheres to [Semantic Versioning](https://semver.org/spec/v2.0.0.html).
 
 ## [Unreleased]
+
+### Added
+- Plugin installation and uninstall system (#69)
 
 ### Changed
 
@@ -21,11 +24,7 @@
     - Running the bot after configuring the env vars is now as simple as `docker-compose up`
 - Automatic docker image creation: `ghcr.io/discord-modmail/modmail` (#19)
 - Dockerfile support for all supported hosting providers. (#58)
-<<<<<<< HEAD
-- Plugin installation and uninstall system (#69)
-=======
 - Errors no longer happen silently and notify the user when they make a mistake. (#77)
->>>>>>> 015053a6
 
 ### Changed
 
