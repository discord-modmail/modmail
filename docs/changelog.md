# Changelog

All notable changes to this project will be documented in this file.

The format is based on [Keep a Changelog](https://keepachangelog.com/en/1.0.0/),
and this project adheres to [Semantic Versioning](https://semver.org/spec/v2.0.0.html).

## [Unreleased]

<<<<<<< HEAD
### Added
- Plugin installation and uninstall system (#69)
=======
### Breaking
- Bot now requires a `RELAY_CHANNEL_ID` configuration variable. (#53)
    - This is where tickets with users will be relayed.
    - At a later point in time, this will be additionally included in a configuration command.

### Added
- Threads system (#53)
    - Messages can now be relayed between a user and a server.
    - NOTE: There is not a database yet, so none of these messages are stored.
>>>>>>> df5dbb94
- Added Dispatcher system, although it is not hooked into important features like thread creation yet. (#71)
- Officially support python 3.10 (#119)
- Officially support windows and macos (#121)
- Completely rewrote configuration system (#75)

### Changed

- Embedified the meta commands so they have a nicer UI (#78)
- Improved the logging system to allow trace logging and a specific logging directory to be configured. (#118)

## [0.2.0] - 2021-09-29

### Added

- Interaction Paginator that uses discord buttons (#50)
- docker-compose.yml (#13)
    - Running the bot after configuring the env vars is now as simple as `docker-compose up`
- Automatic docker image creation: `ghcr.io/discord-modmail/modmail` (#19)
- Dockerfile support for all supported hosting providers. (#58)
- Errors no longer happen silently and notify the user when they make a mistake. (#77)

### Changed

- Refactored bot creation and bot running (#56)
    - Running the bot is still the same method, but it loads extensions and plugins now.
    - `bot.start()` can also be used if already in a running event loop. Keep in mind using it will require
        handling loop errors, as run() does this automatically.
- Disabled some plugin management commands if PLUGIN_DEV mode is not set (#69)

### Internal

- Code style: two blank lines after imports instead of one. (#70)


## [0.1.0] - 2021-08-13

### Added

- Bot modes to determine behavior. Multiple can be applied at once. (#43)
    - `PROD`: the default mode, no dev extensions or dev plugins load
    - `DEVELOP`: the bot developer mode, most useful for people adding features to modmail
- Enables the extension_manager extension.
    - `PLUGIN_DEV`: the plugin developer mode, useful for enabling plugin specific features
    - This is not used yet.
- Extension loading system (#43)
    - scans for extensions in the `modmail/extensions` folder and loads them if they are of the right format.
    - all extensions must be loadable as a module, which means they must have `__init__.py` files in their directories.
- Plugin loading system (#43)
    - scans for plugins in the `modmail/plugins` folder and loads them.
    - Unlike extensions, plugins and their respective folders do not need to have `__init__.py` files and are allowed to be symlinks.
- Extension management commands (#43)
    - load, reload, unload, list, refresh commands for dealing with extensions
    - Run the `ext` command for more details when bot is in `DEVELOP` mode.
- Plugin management commands (#43)
    - load, reload, unload, list, refresh commands for dealing with plugins
    - Run the `plugins` command for more details.
- Extension metadata (#43)
  - used to determine if a cog should load or not depending on the bot mode
- Plugin helper file (#43)
    - `modmail/plugin_helpers.py` contains several helpers for making plugins
        - `PluginCog`
        - `ModmailBot`, imported from `modmail.bot`
        - `ModmailLogger`, imported from `modmail.log`
- Meta Cog (#43)
    - **NOTE**: The commands in this cog are not stabilized yet and should not be relied upon.
    - Prefix command for getting the set prefix. Most useful by mentioning the bot.
    - Uptime command which tells the end user how long the bot has been online.
    - Ping command to see the bot latency.
- Guide on how to contribute to modmail, see \[CONTRIBUTING.md\] <!-- #TODO: Make this a link -->
- Start a Changelog

### Fixed

- Make the bot `http_session` within an event loop.

[0.1.0]: https://github.com/discord-modmail/modmail/releases/tag/v0.1.0
[0.2.0]: https://github.com/discord-modmail/modmail/compare/v0.1.0...v0.2.0
[unreleased]: https://github.com/discord-modmail/modmail/compare/v0.1.0...main<|MERGE_RESOLUTION|>--- conflicted
+++ resolved
@@ -7,10 +7,6 @@
 
 ## [Unreleased]
 
-<<<<<<< HEAD
-### Added
-- Plugin installation and uninstall system (#69)
-=======
 ### Breaking
 - Bot now requires a `RELAY_CHANNEL_ID` configuration variable. (#53)
     - This is where tickets with users will be relayed.
@@ -18,9 +14,9 @@
 
 ### Added
 - Threads system (#53)
+- Plugin installation and uninstall system (#69)
     - Messages can now be relayed between a user and a server.
     - NOTE: There is not a database yet, so none of these messages are stored.
->>>>>>> df5dbb94
 - Added Dispatcher system, although it is not hooked into important features like thread creation yet. (#71)
 - Officially support python 3.10 (#119)
 - Officially support windows and macos (#121)
