--- conflicted
+++ resolved
@@ -8,14 +8,10 @@
 ## [Unreleased]
 
 ### Added
-<<<<<<< HEAD
 - Plugin installation and uninstall system (#69)
-=======
-
 - Added Dispatcher system, although it is not hooked into important features like thread creation yet. (#71)
 - Officially support python 3.10 (#119)
 - Officially support windows and macos (#121)
->>>>>>> f76a0bbd
 
 ### Changed
 
