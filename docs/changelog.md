--- conflicted
+++ resolved
@@ -7,19 +7,23 @@
 
 ## [Unreleased]
 
-<<<<<<< HEAD
 ### Breaking
 - Bot now requires a `RELAY_CHANNEL_ID` configuration variable. (#53)
     - This is where tickets with users will be relayed.
     - At a later point in time, this will be additionally included in a configuration command.
-=======
+
+### Added
+- Threads system (#53)
+    - Messages can now be relayed between a user and a server.
+    - NOTE: There is not a database yet, so none of these messages are stored.
+
+
 ### Changed
 
 - Embedified the meta commands so they have a nicer UI (#78)
 
 
 ## [0.2.0] - 2021-09-29
->>>>>>> b96f63a1
 
 ### Added
 
@@ -28,16 +32,6 @@
     - Running the bot after configuring the env vars is now as simple as `docker-compose up`
 - Automatic docker image creation: `ghcr.io/discord-modmail/modmail` (#19)
 - Dockerfile support for all supported hosting providers. (#58)
-<<<<<<< HEAD
-- Threads system (#53)
-    - Messages can now be relayed between a user and a server.
-    - NOTE: There is not a database yet, so none of these messages are stored.
-=======
-- Errors no longer happen silently and notify the user when they make a mistake. (#77)
->>>>>>> b96f63a1
-
-### Changed
-
 - Refactored bot creation and bot running (#56)
     - Running the bot is still the same method, but it loads extensions and plugins now.
     - `bot.start()` can also be used if already in a running event loop. Keep in mind using it will require
