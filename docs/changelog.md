# Changelog

All notable changes to this project will be documented in this file.

The format is based on [Keep a Changelog](https://keepachangelog.com/en/1.0.0/),
and this project adheres to [Semantic Versioning](https://semver.org/spec/v2.0.0.html).

## [Unreleased]

### Added
<<<<<<< HEAD

- Interaction Paginator that uses discord buttons (#50)
=======
- docker-compose.yml (#13)
    - Running the bot after configuring the env vars is now as simple as `docker-compose up`
- Automatic docker image creation: `ghcr.io/discord-modmail/modmail` (#19)
- Dockerfile support for all supported hosting providers. (#58)

### Changed

- Refactored bot creation and bot running (#56)
    - Running the bot is still the same method, but it loads extensions and plugins now.
    - `bot.start()` can also be used if already in a running event loop. Keep in mind using it will require
        handling loop errors, as run() does this automatically.


>>>>>>> 2038e8ca

## [0.1.0] - 2021-08-13

### Added

- Bot modes to determine behavior. Multiple can be applied at once. (#43)
    - `PROD`: the default mode, no dev extensions or dev plugins load
    - `DEVELOP`: the bot developer mode, most useful for people adding features to modmail
- Enables the extension_manager extension.
    - `PLUGIN_DEV`: the plugin developer mode, useful for enabling plugin specific features
    - This is not used yet.
- Extension loading system (#43)
    - scans for extensions in the `modmail/extensions` folder and loads them if they are of the right format.
    - all extensions must be loadable as a module, which means they must have `__init__.py` files in their directories.
- Plugin loading system (#43)
    - scans for plugins in the `modmail/plugins` folder and loads them.
    - Unlike extensions, plugins and their respective folders do not need to have `__init__.py` files and are allowed to be symlinks.
- Extension management commands (#43)
    - load, reload, unload, list, refresh commands for dealing with extensions
    - Run the `ext` command for more details when bot is in `DEVELOP` mode.
- Plugin management commands (#43)
    - load, reload, unload, list, refresh commands for dealing with plugins
    - Run the `plugins` command for more details.
- Extension metadata (#43)
  - used to determine if a cog should load or not depending on the bot mode
- Plugin helper file (#43)
    - `modmail/plugin_helpers.py` contains several helpers for making plugins
        - `PluginCog`
        - `ModmailBot`, imported from `modmail.bot`
        - `ModmailLogger`, imported from `modmail.log`
- Meta Cog (#43)
    - **NOTE**: The commands in this cog are not stabilized yet and should not be relied upon.
    - Prefix command for getting the set prefix. Most useful by mentioning the bot.
    - Uptime command which tells the end user how long the bot has been online.
    - Ping command to see the bot latency.
- Guide on how to contribute to modmail, see \[CONTRIBUTING.md\] <!-- #TODO: Make this a link -->
- Start a Changelog

### Fixed

- Make the bot `http_session` within an event loop.

[0.1.0]: https://github.com/discord-modmail/modmail/releases/tag/v0.1.0
[unreleased]: https://github.com/discord-modmail/modmail/compare/v0.1.0...main<|MERGE_RESOLUTION|>--- conflicted
+++ resolved
@@ -8,10 +8,8 @@
 ## [Unreleased]
 
 ### Added
-<<<<<<< HEAD
 
 - Interaction Paginator that uses discord buttons (#50)
-=======
 - docker-compose.yml (#13)
     - Running the bot after configuring the env vars is now as simple as `docker-compose up`
 - Automatic docker image creation: `ghcr.io/discord-modmail/modmail` (#19)
@@ -25,7 +23,6 @@
         handling loop errors, as run() does this automatically.
 
 
->>>>>>> 2038e8ca
 
 ## [0.1.0] - 2021-08-13
 
