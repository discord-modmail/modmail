## Pre-commit setup

repos:
  - repo: https://github.com/pre-commit/pre-commit-hooks
    rev: v4.0.1
    hooks:
      - id: check-case-conflict
      - id: check-added-large-files
      - id: check-json
      - id: check-toml
      - id: check-yaml
        exclude: 'mkdocs.yml' # Exclude all mkdocs.yml as they use tags i.e. `!!!`
      - id: pretty-format-json
        args: [--indent=4, --autofix]
      - id: end-of-file-fixer
      - id: no-commit-to-branch
        name: protect-branch
        alias: protect-branch
        args: [--branch=main, --branch=master]
      - id: mixed-line-ending
        args: [--fix=lf]
      - id: trailing-whitespace
        args: [--markdown-linebreak-ext=md]

  - repo: local
    hooks:
    - id: generate_requirements.txt
      name: Generate requirements.txt
<<<<<<< HEAD
      entry: python -m scripts.export_requirements
      files: '(pyproject.toml|poetry.lock|requirements.txt|constraints.txt|scripts\/export\_requirements\.py)$'
=======
      entry: python -m scripts.export_requirements --docs
      files: '(pyproject.toml|poetry.lock|requirements.txt|scripts\/export\_requirements\.py|docs\/.requirements.txt)$'
>>>>>>> f76a0bbd
      language: python
      pass_filenames: false
      require_serial: true
      additional_dependencies:
        - tomli~=1.2.1

  - repo: https://github.com/pre-commit/pygrep-hooks
    rev: v1.9.0
    hooks:
      - id: python-check-blanket-noqa
      - id: python-check-blanket-type-ignore
      - id: python-use-type-annotations

  - repo: https://github.com/PyCQA/isort
    rev: 5.9.3
    hooks:
      - id: isort

  - repo: https://github.com/asottile/blacken-docs
    rev: v1.11.0
    hooks:
      - id: blacken-docs
        additional_dependencies:
          - black

  - repo: https://github.com/psf/black
    rev: 21.8b0
    hooks:
      - id: black
        language_version: python3

  - repo: local
    hooks:
      - id: flake8
        name: flake8
        description: '`flake8` is a command-line utility for enforcing style consistency across Python projects.'
        entry: poetry run flake8
        language: python
        types: [python]
        require_serial: true<|MERGE_RESOLUTION|>--- conflicted
+++ resolved
@@ -26,13 +26,8 @@
     hooks:
     - id: generate_requirements.txt
       name: Generate requirements.txt
-<<<<<<< HEAD
-      entry: python -m scripts.export_requirements
-      files: '(pyproject.toml|poetry.lock|requirements.txt|constraints.txt|scripts\/export\_requirements\.py)$'
-=======
       entry: python -m scripts.export_requirements --docs
-      files: '(pyproject.toml|poetry.lock|requirements.txt|scripts\/export\_requirements\.py|docs\/.requirements.txt)$'
->>>>>>> f76a0bbd
+      files: '(pyproject.toml|poetry.lock|requirements.txt|constraints.txt|scripts\/export\_requirements\.py|docs\/.requirements.txt)$'
       language: python
       pass_filenames: false
       require_serial: true
