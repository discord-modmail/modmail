import asyncio
import logging
import signal
import typing as t
from typing import Any

import arrow
import discord
from aiohttp import ClientSession
from discord import Activity, AllowedMentions, Intents
from discord.client import _cleanup_loop
from discord.ext import commands

<<<<<<< HEAD
from modmail.config import config
=======
from modmail.config import CONFIG
from modmail.dispatcher import Dispatcher
>>>>>>> 1b7d463f
from modmail.log import ModmailLogger
from modmail.utils.extensions import EXTENSIONS, NO_UNLOAD, walk_extensions
from modmail.utils.plugins import PLUGINS, walk_plugins


REQUIRED_INTENTS = Intents(
    guilds=True,
    messages=True,
    reactions=True,
    typing=True,
    members=True,
    emojis_and_stickers=True,
)


class ModmailBot(commands.Bot):
    """
    Base bot instance.

    Has an aiohttp.ClientSession and a ModmailConfig instance.
    """

    logger: ModmailLogger = logging.getLogger(__name__)
    dispatcher: Dispatcher

    def __init__(self, **kwargs):
        self.config = config()
        self.start_time: t.Optional[arrow.Arrow] = None  # arrow.utcnow()
        self.http_session: t.Optional[ClientSession] = None
        self.dispatcher = Dispatcher()

        status = discord.Status.online
        activity = Activity(type=discord.ActivityType.listening, name="users dming me!")
        # listen to messages mentioning the bot or matching the prefix
        # ! NOTE: This needs to use the configuration system to get the prefix from the db once it exists.
        prefix = commands.when_mentioned_or(self.config.user.bot.prefix)
        # allow only user mentions by default.
        # ! NOTE: This may change in the future to allow roles as well
        allowed_mentions = AllowedMentions(everyone=False, users=True, roles=False, replied_user=True)
        # override passed kwargs if they are None
        kwargs["case_insensitive"] = kwargs.get("case_insensitive", True)
        # do not let the description be overridden.
        kwargs["description"] = "Modmail bot by discord-modmail."
        kwargs["status"] = kwargs.get("status", status)
        kwargs["activity"] = kwargs.get("activity", activity)
        kwargs["allowed_mentions"] = kwargs.get("allowed_mentions", allowed_mentions)
        kwargs["command_prefix"] = kwargs.get("command_prefix", prefix)
        kwargs["intents"] = kwargs.get("intents", REQUIRED_INTENTS)
        super().__init__(
            **kwargs,
        )

    async def start(self, token: str, reconnect: bool = True) -> None:
        """
        Start the bot.

        This function is called by the run method, and finishes the set up of the bot that needs an
        asyncrhonous event loop running, before connecting the bot to discord.
        """
        try:
            # create the aiohttp session
            self.http_session = ClientSession(loop=self.loop)
            self.logger.trace("Created ClientSession.")
            # set start time to when we started the bot.
            # This is now, since we're about to connect to the gateway.
            # This should also be before we load any extensions, since if they have a load time, it should
            # be after the bot start time.
            self.start_time = arrow.utcnow()
            # we want to load extensions before we log in, so that any issues in them are discovered
            # before we connect to discord. This keeps us from connecting to the gateway a lot if we have a
            # problem with an extension.
            self.load_extensions()
            # next, we log in to discord, to ensure that we are able to connect to discord
            # This only logs in to discord and gets a gateway, it does not connect to the websocket
            await self.login(token)
            # now that we're logged in and ensured we can have connection, we load all of the plugins
            # The reason to wait until we know we have a gateway we can connect to, even though we have not
            # signed in yet, is in some cases, a plugin may be poorly made and mess up if it is loaded but
            # the bot never connects to discord. Putting this below the login ensures that we don't load if
            # we don't have a gateway.
            self.load_plugins()
            # alert the user that we're done loading everything
            self.logger.notice("Loaded all extensions, and plugins. Starting bot.")
            # finally, we enter the main loop
            await self.connect(reconnect=reconnect)
        finally:
            if not self.is_closed():
                await self.close()

    def run(self, *args, **kwargs) -> None:
        """

        Start up our instance of the bot. Since this method is blocking, it must be called last.

        This method does several things, it loads extensions and plugins,
        and then executes the main task.

        This method was copied from discord.py and modified to suit our needs.
        """
        loop = self.loop

        try:
            # adds signal handlers so the loop is safely stopped
            loop.add_signal_handler(signal.SIGINT, lambda: loop.stop())
            # this one we may want to get rid of, depending on certain things, and just hard stop instead.
            loop.add_signal_handler(signal.SIGTERM, lambda: loop.stop())
        except NotImplementedError:
            pass

        def stop_loop_on_completion(f: Any) -> None:
            loop.stop()

        future = asyncio.ensure_future(self.start(*args, **kwargs), loop=loop)
        future.add_done_callback(stop_loop_on_completion)
        try:
            loop.run_forever()
        except KeyboardInterrupt:
            self.logger.info("Received signal to terminate bot and event loop.")
        finally:
            future.remove_done_callback(stop_loop_on_completion)
            self.logger.info("Cleaning up tasks.")
            _cleanup_loop(loop)

        if not future.cancelled():
            try:
                return future.result()
            except KeyboardInterrupt:
                # I am unsure why this gets raised here but suppress it anyway
                return None

    async def close(self) -> None:
        """Safely close HTTP session, unload plugins and extensions when the bot is shutting down."""
        plugins = self.extensions & PLUGINS.keys()
        for plug in list(plugins):
            try:
                self.unload_extension(plug)
            except Exception:
                self.logger.error(f"Exception occured while unloading plugin {plug.name}", exc_info=True)

        for ext in list(self.extensions):
            try:
                self.unload_extension(ext)
            except Exception:
                self.logger.error(f"Exception occured while unloading {ext.name}", exc_info=True)

        for cog in list(self.cogs):
            try:
                self.remove_cog(cog)
            except Exception:
                self.logger.error(f"Exception occured while removing cog {cog.name}", exc_info=True)

        if self.http_session:
            await self.http_session.close()

        await super().close()

    def load_extensions(self) -> None:
        """Load all enabled extensions."""
        EXTENSIONS.update(walk_extensions())

        # set up no_unload global too
        for ext, value in EXTENSIONS.items():
            if value[1]:
                NO_UNLOAD.append(ext)

        for extension, value in EXTENSIONS.items():
            if value[0]:
                self.logger.debug(f"Loading extension {extension}")
                self.load_extension(extension)

    def load_plugins(self) -> None:
        """Load all enabled plugins."""
        PLUGINS.update(walk_plugins())

        for plugin, should_load in PLUGINS.items():
            if should_load:
                self.logger.debug(f"Loading plugin {plugin}")
                try:
                    # since we're loading user generated content,
                    # any errors here will take down the entire bot
                    self.load_extension(plugin)
                except Exception:
                    self.logger.error("Failed to load plugin {0}".format(plugin), exc_info=True)

    def add_cog(self, cog: commands.Cog, *, override: bool = False) -> None:
        """
        Load a given cog.

        Utilizes the default discord.py loader beneath, but also checks so we can warn when we're
        loading a non-ModmailCog cog.
        """
        from modmail.utils.cogs import ModmailCog

        if not isinstance(cog, ModmailCog):
            self.logger.warning(
                f"Cog {cog.name} is not a ModmailCog. All loaded cogs should always be"
                f" instances of ModmailCog."
            )
        super().add_cog(cog, override=override)
        self.logger.info(f"Cog loaded: {cog.qualified_name}")

    def remove_cog(self, cog: str) -> None:
        """
        Delegate to super to unregister `cog`.

        This only serves to make the info log, so that extensions don't have to.
        """
        super().remove_cog(cog)
        self.logger.info(f"Cog unloaded: {cog}")

    async def on_ready(self) -> None:
        """Send basic login success message."""
        self.logger.info("Logged in as %s", self.user)<|MERGE_RESOLUTION|>--- conflicted
+++ resolved
@@ -11,12 +11,8 @@
 from discord.client import _cleanup_loop
 from discord.ext import commands
 
-<<<<<<< HEAD
 from modmail.config import config
-=======
-from modmail.config import CONFIG
 from modmail.dispatcher import Dispatcher
->>>>>>> 1b7d463f
 from modmail.log import ModmailLogger
 from modmail.utils.extensions import EXTENSIONS, NO_UNLOAD, walk_extensions
 from modmail.utils.plugins import PLUGINS, walk_plugins
