--- conflicted
+++ resolved
@@ -38,21 +38,8 @@
         self.config = CONFIG
         self.start_time: t.Optional[arrow.Arrow] = None  # arrow.utcnow()
         self.http_session: t.Optional[ClientSession] = None
-<<<<<<< HEAD
         self._guild_available = asyncio.Event()
         self.start_time = arrow.utcnow()
-        intents = discord.Intents(
-            guilds=True, messages=True, reactions=True, typing=True, members=True, emojis_and_stickers=True
-        )
-        super().__init__(
-            command_prefix=commands.when_mentioned_or(self.config.bot.prefix), intents=intents, **kwargs
-        )
-
-    async def create_session(self) -> None:
-        """Create an aiohttp client session."""
-        self.http_session = ClientSession()
-=======
->>>>>>> 2038e8ca
 
         status = discord.Status.online
         activity = Activity(type=discord.ActivityType.listening, name="users dming me!")
