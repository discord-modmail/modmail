--- conflicted
+++ resolved
@@ -33,7 +33,7 @@
     if ("description" in kwargs or description is not None) and "content" in kwargs:
         raise TypeError("Description and content are aliases for the same field, but both were provided.")
 
-    colour = kwargs.pop("color", kwargs.pop("colour", DEFAULT_COLOR))
+    colour = kwargs.pop("color", kwargs.pop("colour", config().user.colours.base_embed_color))
     if colour is None:
         colour = 0x2F3136
 
@@ -43,11 +43,7 @@
         description=description or kwargs.pop("description", kwargs.pop("content", EmptyEmbed)),
         type=kwargs.pop("type", "rich"),
         url=kwargs.pop("url", EmptyEmbed),
-<<<<<<< HEAD
-        colour=kwargs.pop("color", kwargs.pop("colour", config().user.colours.base_embed_color)),
-=======
         colour=colour,
->>>>>>> 1b7d463f
         timestamp=kwargs.pop("timestamp", EmptyEmbed),
     )
 
