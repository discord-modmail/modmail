--- conflicted
+++ resolved
@@ -3,10 +3,7 @@
 from modmail.bot import ModmailBot
 from modmail.log import ModmailLogger
 from modmail.utils.embeds import patch_embed
-<<<<<<< HEAD
-=======
 
->>>>>>> 0ed105fd
 
 try:
     # noinspection PyUnresolvedReferences
