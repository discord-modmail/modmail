--- conflicted
+++ resolved
@@ -6,11 +6,6 @@
 
 import toml
 from pydantic import BaseSettings as PydanticBaseSettings
-<<<<<<< HEAD
-=======
-from pydantic import Field, SecretStr
-from pydantic.color import Color as ColorBase
->>>>>>> 0a329ff6
 from pydantic.env_settings import SettingsSourceCallable
 from pydantic.types import conint
 
