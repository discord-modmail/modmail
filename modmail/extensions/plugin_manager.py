--- conflicted
+++ resolved
@@ -17,16 +17,12 @@
 from modmail.extensions.extension_manager import Action, ExtensionConverter, ExtensionManager
 from modmail.utils.cogs import BotModes, ExtMetadata
 
-<<<<<<< HEAD
+
 if TYPE_CHECKING:
     from modmail.bot import ModmailBot
     from modmail.log import ModmailLogger
 
 EXT_METADATA = ExtMetadata(load_if_mode=BotModes.PRODUCTION, no_unload=True)
-=======
-
-EXT_METADATA = ExtMetadata(load_if_mode=BotModes.PRODUCTION)
->>>>>>> 0ed105fd
 
 logger: ModmailLogger = logging.getLogger(__name__)
 
