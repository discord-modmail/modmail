# original source:
# https://github.com/python-discord/bot/blob/a8869b4d60512b173871c886321b261cbc4acca9/bot/exts/utils/extensions.py  # noqa: E501
# MIT License 2021 Python Discord
import functools
import logging
from collections import defaultdict
from enum import Enum
from typing import Mapping, Tuple, Union

from discord import Colour, Embed
from discord.ext import commands
from discord.ext.commands import Context

import modmail.config
from modmail.bot import ModmailBot
from modmail.log import ModmailLogger
from modmail.utils import responses
from modmail.utils.cogs import BotModeEnum, ExtMetadata, ModmailCog
from modmail.utils.extensions import BOT_MODE, EXTENSIONS, NO_UNLOAD, ModuleDict, unqualify, walk_extensions
from modmail.utils.pagination import ButtonPaginator


log: ModmailLogger = logging.getLogger(__name__)


EXT_METADATA = ExtMetadata(load_if_mode=BotModeEnum.DEVELOP, no_unload=True)


class StatusEmojis:
    """Status emojis for extension statuses."""

    fully_loaded: str = ":green_circle:"
    partially_loaded: str = ":yellow_circle:"
    unloaded: str = ":red_circle:"
    disabled: str = ":brown_circle:"
    unknown: str = ":black_circle:"


Emojis = modmail.config.config().user.emojis


class Action(Enum):
    """Represents an action to perform on an extension."""

    # Need to be partial otherwise they are considered to be function definitions.
    LOAD = functools.partial(ModmailBot.load_extension)
    UNLOAD = functools.partial(ModmailBot.unload_extension)
    RELOAD = functools.partial(ModmailBot.reload_extension)

    # for plugins
    ENABLE = functools.partial(ModmailBot.load_extension)
    DISABLE = functools.partial(ModmailBot.unload_extension)

    INSTALL = functools.partial(ModmailBot.reload_extension)


class ExtensionConverter(commands.Converter):
    """
    Fully qualify the name of an extension and ensure it exists.

    The * value bypasses this when used with an extension manger command.
    """

    source_list = EXTENSIONS
    type = "extension"

    async def convert(self, _: Context, argument: str) -> str:
        """Fully qualify the name of an extension and ensure it exists."""
        # Special values to reload all extensions
        if argument == "*":
            return argument

        argument = argument.lower()

        if argument in self.source_list:
            return argument

        qualified_arg = f"modmail.{self.type}s.{argument}"
        if qualified_arg in self.source_list:
            return qualified_arg

        matches = []
        for ext in self.source_list:
            if argument == unqualify(ext):
                matches.append(ext)

        if not matches:
            raise commands.BadArgument(f"{Emojis.failure} Could not find the {self.type} `{argument}`.")

        if len(matches) > 1:
            names = "\n".join(sorted(matches))
            raise commands.BadArgument(
                f"{Emojis.failure} `{argument}` is an ambiguous {self.type} name. "
                f"Please use one of the following fully-qualified names.```\n{names}```"
            )

        return matches[0]


class ExtensionManager(ModmailCog, name="Extension Manager"):
    """
    Extension management.

    Commands to load, reload, unload, and list extensions.
    """

    type = "extension"
    module_name = "extensions"  # modmail/extensions
    all_extensions: ModuleDict

    def __init__(self, bot: ModmailBot):
        self.bot = bot
        self.all_extensions = EXTENSIONS

    def get_black_listed_extensions(self) -> list:
        """Returns a list of all unload blacklisted extensions."""
        return NO_UNLOAD

    @commands.group("ext", aliases=("extensions", "exts"), invoke_without_command=True)
    async def extensions_group(self, ctx: Context) -> None:
        """Load, unload, reload, and list loaded extensions."""
        await ctx.send_help(ctx.command)

    @extensions_group.command(name="load", aliases=("l",), require_var_positional=True)
    async def load_extensions(self, ctx: Context, *extensions: ExtensionConverter) -> None:
        r"""
        Load extensions given their fully qualified or unqualified names.

        If '\*' is given as the name, all unloaded extensions will be loaded.
        """
        if "*" in extensions:
            extensions = sorted(ext for ext in self.all_extensions if ext not in self.bot.extensions.keys())

        msg, is_error = self.batch_manage(Action.LOAD, *extensions)
        if not is_error:
            await responses.send_positive_response(ctx, msg)
        else:
            await responses.send_negatory_response(ctx, msg)

    @extensions_group.command(name="unload", aliases=("ul",), require_var_positional=True)
    async def unload_extensions(self, ctx: Context, *extensions: ExtensionConverter) -> None:
        r"""
        Unload currently loaded extensions given their fully qualified or unqualified names.

        If '\*' is given as the name, all loaded extensions will be unloaded.
        """
        blacklisted = [ext for ext in self.get_black_listed_extensions() if ext in extensions]

        if blacklisted:
            bl_msg = "\n".join(blacklisted)
<<<<<<< HEAD
            await responses.send_negatory_response(
                ctx, f":x: The following {self.type}(s) may not be unloaded:```\n{bl_msg}```"
=======
            await ctx.send(
                f"{Emojis.failure} The following {self.type}(s) may not be unloaded:```\n{bl_msg}```"
>>>>>>> 10a64686
            )
            return

        if "*" in extensions:
            extensions = sorted(
                ext
                for ext in self.bot.extensions.keys() & self.all_extensions
                if ext not in (self.get_black_listed_extensions())
            )

        msg, is_error = self.batch_manage(Action.UNLOAD, *extensions)
        if not is_error:
            await responses.send_positive_response(ctx, msg)
        else:
            await responses.send_negatory_response(ctx, msg)

    @extensions_group.command(name="reload", aliases=("r", "rl"), require_var_positional=True)
    async def reload_extensions(self, ctx: Context, *extensions: ExtensionConverter) -> None:
        r"""
        Reload extensions given their fully qualified or unqualified names.

        If an extension fails to be reloaded, it will be rolled-back to the prior working state.

        If '\*' is given as the name, all currently loaded extensions will be reloaded.
        """
        if "*" in extensions:
            extensions = self.bot.extensions.keys() & self.all_extensions

        msg, is_error = self.batch_manage(Action.RELOAD, *extensions)
        if not is_error:
            await responses.send_positive_response(ctx, msg)
        else:
            await responses.send_negatory_response(ctx, msg)

    @extensions_group.command(name="list", aliases=("all", "ls"))
    async def list_extensions(self, ctx: Context) -> None:
        """
        Get a list of all extensions, including their loaded status.

        Red indicates that the extension is unloaded.
        Green indicates that the extension is currently loaded.
        """
        embed = Embed(colour=Colour.blurple())
        embed.set_author(
            name=f"{self.type.capitalize()} List",
        )

        lines = []
        categories = self.group_extension_statuses()
        for category, extensions in sorted(categories.items()):
            # Treat each category as a single line by concatenating everything.
            # This ensures the paginator will not cut off a page in the middle of a category.
            log.trace(f"Extensions in category {category}: {extensions}")
            category = category.replace("_", " ").title()
            extensions = "\n".join(sorted(extensions))
            lines.append(f"**{category}**\n{extensions}\n")

        log.debug(f"{ctx.author} requested a list of all {self.type}s. " "Returning a paginated list.")

        await ButtonPaginator.paginate(
            lines or f"There are no {self.type}s installed.", ctx.message, embed=embed
        )

    def _resync_extensions(self) -> None:
        """Resyncs extensions. Useful for when the files are dynamically updated."""
        log.debug(f"Refreshing list of {self.type}s.")

        # make sure the new walk contains all currently loaded extensions, so they can be unloaded
        all_exts: ModuleDict = {}
        for name, metadata in self.all_extensions.items():
            if name in self.bot.extensions:
                all_exts[name] = metadata

        # re-walk the extensions
        for name, metadata in walk_extensions():
            all_exts[name] = metadata

        self.all_extensions.clear()
        self.all_extensions.update(all_exts)

    @extensions_group.command(name="refresh", aliases=("rewalk", "rescan"))
    async def resync_extensions(self, ctx: Context) -> None:
        """
        Refreshes the list of extensions from disk, but do not unload any currently active.

        Typical use case is in the event that the existing extensions have changed while the bot is running.
        """
        self._resync_extensions()
        await responses.send_positive_response(ctx, f":ok_hand: Refreshed list of {self.type}s.")

    def group_extension_statuses(self) -> Mapping[str, str]:
        """Return a mapping of extension names and statuses to their categories."""
        categories = defaultdict(list)

        for ext, metadata in self.all_extensions.items():
            if ext in self.bot.extensions:
                status = StatusEmojis.fully_loaded
            elif metadata.load_if_mode & BOT_MODE:
                status = StatusEmojis.disabled
            else:
                status = StatusEmojis.unloaded

            root, name = ext.rsplit(".", 1)
            if root.split(".", 1)[1] == self.module_name:
                category = f"General {self.type}s"
            else:
                category = " - ".join(root.split(".")[2:])
            categories[category].append(f"{status}  {name}")

        return dict(categories)

    def batch_manage(
        self,
        action: Action,
        *extensions: str,
        **kw,
    ) -> Tuple[str, bool]:
        """
        Apply an action to multiple extensions and return a message with the results.

        Any extra kwargs are passed to `manage()` which handles all passed modules.
        """
        if len(extensions) == 1:
            msg, failures = self.manage(action, extensions[0], **kw)
            return msg, bool(failures)

        verb = action.name.lower()
        failures = {}

        for extension in sorted(extensions):
            _, error = self.manage(action, extension, **kw)
            if error:
                failures[extension] = error

        emoji = Emojis.failure if failures else Emojis.success
        msg = f"{emoji} {len(extensions) - len(failures)} / {len(extensions)} {self.type}s {verb}ed."

        if failures:
            failures = "\n".join(f"{ext}\n    {err}" for ext, err in failures.items())
            msg += f"\nFailures:```\n{failures}```"

        log.debug(f"Batch {verb}ed {self.type}s.")

        return msg, bool(failures)

    def manage(
        self,
        action: Action,
        ext: str,
        *,
        is_plugin: bool = False,
        suppress_already_error: bool = False,
    ) -> Tuple[str, Union[str, bool]]:
        """Apply an action to an extension and return the status message and any error message."""
        verb = action.name.lower()
        error_msg = None
        msg = None
        not_quite = False
        try:
            action.value(self.bot, ext)
        except (commands.ExtensionAlreadyLoaded, commands.ExtensionNotLoaded):
            if suppress_already_error:
                pass
            elif action is Action.RELOAD:
                # When reloading, have a special error.
<<<<<<< HEAD
                msg = f":x: {self.type.capitalize()} `{ext}` is not loaded, so it was not {verb}ed."
                not_quite = True
            elif action is Action.INSTALL:
                # extension wasn't loaded, so load it
                # this is used for plugins
                Action.LOAD.value(self.bot, ext)

            else:
                msg = f":x: {self.type.capitalize()} `{ext}` is already {verb.rstrip('e')}ed."
                not_quite = True
=======
                msg = (
                    f"{Emojis.failure} {self.type.capitalize()} "
                    f"`{ext}` is not loaded, so it was not {verb}ed."
                )
            else:
                msg = f"{Emojis.failure} {self.type.capitalize()} `{ext}` is already {verb}ed."
>>>>>>> 10a64686
        except Exception as e:
            if hasattr(e, "original"):
                # If original exception is present, then utilize it
                e = e.original

            log.exception(f"{self.type.capitalize()} '{ext}' failed to {verb}.")

            error_msg = f"{e.__class__.__name__}: {e}"
<<<<<<< HEAD
            msg = f":x: Failed to {verb} {self.type} `{ext}`:\n```\n{error_msg}```"

        if msg is None:
            msg = f":thumbsup: {self.type.capitalize()} successfully {verb.rstrip('e')}ed: `{ext}`."
=======
            msg = f"{Emojis.failure} Failed to {verb} {self.type} `{ext}`:\n```\n{error_msg}```"
        else:
            msg = f"{Emojis.success} {self.type.capitalize()} successfully {verb}ed: `{ext}`."
>>>>>>> 10a64686

        log.debug(error_msg or msg)
        return msg, error_msg or not_quite

    # This cannot be static (must have a __func__ attribute).
    async def cog_check(self, ctx: Context) -> bool:
        """Only allow bot owners to invoke the commands in this cog."""
        # TODO: Change to allow other users to invoke this too.
        return await self.bot.is_owner(ctx.author)

    # This cannot be static (must have a __func__ attribute).
    async def cog_command_error(self, ctx: Context, error: Exception) -> None:
        """Handle BadArgument errors locally to prevent the help command from showing."""
        if isinstance(error, commands.BadArgument):
            await responses.send_negatory_response(ctx, str(error))
            error.handled = True
        elif isinstance(error, commands.MissingRequiredArgument):
            await ctx.send_help(ctx.command)
        else:
            raise error


def setup(bot: ModmailBot) -> None:
    """Load the Extension Manager cog."""
    bot.add_cog(ExtensionManager(bot))<|MERGE_RESOLUTION|>--- conflicted
+++ resolved
@@ -148,13 +148,8 @@
 
         if blacklisted:
             bl_msg = "\n".join(blacklisted)
-<<<<<<< HEAD
             await responses.send_negatory_response(
-                ctx, f":x: The following {self.type}(s) may not be unloaded:```\n{bl_msg}```"
-=======
-            await ctx.send(
-                f"{Emojis.failure} The following {self.type}(s) may not be unloaded:```\n{bl_msg}```"
->>>>>>> 10a64686
+                ctx, f"{Emojis.failure} The following {self.type}(s) may not be unloaded:```\n{bl_msg}```"
             )
             return
 
@@ -320,8 +315,10 @@
                 pass
             elif action is Action.RELOAD:
                 # When reloading, have a special error.
-<<<<<<< HEAD
-                msg = f":x: {self.type.capitalize()} `{ext}` is not loaded, so it was not {verb}ed."
+                msg = (
+                    f"{Emojis.failure} {self.type.capitalize()} "
+                    f"`{ext}` is not loaded, so it was not {verb}ed."
+                )
                 not_quite = True
             elif action is Action.INSTALL:
                 # extension wasn't loaded, so load it
@@ -329,16 +326,8 @@
                 Action.LOAD.value(self.bot, ext)
 
             else:
-                msg = f":x: {self.type.capitalize()} `{ext}` is already {verb.rstrip('e')}ed."
+                msg = f"{Emojis.failure} {self.type.capitalize()} `{ext}` is already {verb.rstrip('e')}ed."
                 not_quite = True
-=======
-                msg = (
-                    f"{Emojis.failure} {self.type.capitalize()} "
-                    f"`{ext}` is not loaded, so it was not {verb}ed."
-                )
-            else:
-                msg = f"{Emojis.failure} {self.type.capitalize()} `{ext}` is already {verb}ed."
->>>>>>> 10a64686
         except Exception as e:
             if hasattr(e, "original"):
                 # If original exception is present, then utilize it
@@ -347,16 +336,10 @@
             log.exception(f"{self.type.capitalize()} '{ext}' failed to {verb}.")
 
             error_msg = f"{e.__class__.__name__}: {e}"
-<<<<<<< HEAD
-            msg = f":x: Failed to {verb} {self.type} `{ext}`:\n```\n{error_msg}```"
+            msg = f"{Emojis.failure} Failed to {verb} {self.type} `{ext}`:\n```\n{error_msg}```"
 
         if msg is None:
-            msg = f":thumbsup: {self.type.capitalize()} successfully {verb.rstrip('e')}ed: `{ext}`."
-=======
-            msg = f"{Emojis.failure} Failed to {verb} {self.type} `{ext}`:\n```\n{error_msg}```"
-        else:
-            msg = f"{Emojis.success} {self.type.capitalize()} successfully {verb}ed: `{ext}`."
->>>>>>> 10a64686
+            msg = f"{Emojis.success} {self.type.capitalize()} successfully {verb.rstrip('e')}ed: `{ext}`."
 
         log.debug(error_msg or msg)
         return msg, error_msg or not_quite
