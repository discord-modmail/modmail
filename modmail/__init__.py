--- conflicted
+++ resolved
@@ -66,9 +66,5 @@
 # Set asyncio logging back to the default of INFO even if asyncio's debug mode is enabled.
 logging.getLogger("asyncio").setLevel(logging.INFO)
 
-<<<<<<< HEAD
-__all__ = ()
-=======
 # set up trace loggers
-log.set_logger_levels()
->>>>>>> df5dbb94
+log.set_logger_levels()