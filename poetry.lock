[[package]]
name = "aiodns"
version = "3.0.0"
description = "Simple DNS resolver for asyncio"
category = "main"
optional = false
python-versions = "*"

[package.dependencies]
pycares = ">=4.0.0"

[[package]]
name = "aiohttp"
version = "3.7.4.post0"
description = "Async http client/server framework (asyncio)"
category = "main"
optional = false
python-versions = ">=3.6"

[package.dependencies]
aiodns = {version = "*", optional = true, markers = "extra == \"speedups\""}
async-timeout = ">=3.0,<4.0"
attrs = ">=17.3.0"
brotlipy = {version = "*", optional = true, markers = "extra == \"speedups\""}
cchardet = {version = "*", optional = true, markers = "extra == \"speedups\""}
chardet = ">=2.0,<5.0"
multidict = ">=4.5,<7.0"
typing-extensions = ">=3.6.5"
yarl = ">=1.0,<2.0"

[package.extras]
speedups = ["aiodns", "brotlipy", "cchardet"]

[[package]]
name = "appdirs"
version = "1.4.4"
description = "A small Python module for determining appropriate platform-specific dirs, e.g. a \"user data dir\"."
category = "dev"
optional = false
python-versions = "*"

[[package]]
name = "arrow"
version = "1.1.1"
description = "Better dates & times for Python"
category = "main"
optional = false
python-versions = ">=3.6"

[package.dependencies]
python-dateutil = ">=2.7.0"

[[package]]
name = "async-timeout"
version = "3.0.1"
description = "Timeout context manager for asyncio programs"
category = "main"
optional = false
python-versions = ">=3.5.3"

[[package]]
name = "atomicwrites"
version = "1.4.0"
description = "Atomic file writes."
category = "dev"
optional = false
python-versions = ">=2.7, !=3.0.*, !=3.1.*, !=3.2.*, !=3.3.*"

[[package]]
name = "attrs"
version = "21.2.0"
description = "Classes Without Boilerplate"
category = "main"
optional = false
python-versions = ">=2.7, !=3.0.*, !=3.1.*, !=3.2.*, !=3.3.*, !=3.4.*"

[package.extras]
dev = ["coverage[toml] (>=5.0.2)", "hypothesis", "pympler", "pytest (>=4.3.0)", "six", "mypy", "pytest-mypy-plugins", "zope.interface", "furo", "sphinx", "sphinx-notfound-page", "pre-commit"]
docs = ["furo", "sphinx", "zope.interface", "sphinx-notfound-page"]
tests = ["coverage[toml] (>=5.0.2)", "hypothesis", "pympler", "pytest (>=4.3.0)", "six", "mypy", "pytest-mypy-plugins", "zope.interface"]
tests_no_zope = ["coverage[toml] (>=5.0.2)", "hypothesis", "pympler", "pytest (>=4.3.0)", "six", "mypy", "pytest-mypy-plugins"]

[[package]]
name = "backports.entry-points-selectable"
version = "1.1.0"
description = "Compatibility shim providing selectable entry points for older implementations"
category = "dev"
optional = false
python-versions = ">=2.7"

[package.extras]
docs = ["sphinx", "jaraco.packaging (>=8.2)", "rst.linker (>=1.9)"]
testing = ["pytest (>=4.6)", "pytest-flake8", "pytest-cov", "pytest-black (>=0.3.7)", "pytest-mypy", "pytest-checkdocs (>=2.4)", "pytest-enabler (>=1.0.1)"]

[[package]]
name = "bandit"
version = "1.7.0"
description = "Security oriented static analyser for python code."
category = "dev"
optional = false
python-versions = ">=3.5"

[package.dependencies]
colorama = {version = ">=0.3.9", markers = "platform_system == \"Windows\""}
GitPython = ">=1.0.1"
PyYAML = ">=5.3.1"
six = ">=1.10.0"
stevedore = ">=1.20.0"

[[package]]
name = "black"
version = "21.7b0"
description = "The uncompromising code formatter."
category = "dev"
optional = false
python-versions = ">=3.6.2"

[package.dependencies]
appdirs = "*"
click = ">=7.1.2"
mypy-extensions = ">=0.4.3"
pathspec = ">=0.8.1,<1"
regex = ">=2020.1.8"
tomli = ">=0.2.6,<2.0.0"

[package.extras]
colorama = ["colorama (>=0.4.3)"]
d = ["aiohttp (>=3.6.0)", "aiohttp-cors (>=0.4.0)"]
python2 = ["typed-ast (>=1.4.2)"]
uvloop = ["uvloop (>=0.15.2)"]

[[package]]
name = "brotlipy"
version = "0.7.0"
description = "Python binding to the Brotli library"
category = "main"
optional = false
python-versions = "*"

[package.dependencies]
cffi = ">=1.0.0"

[[package]]
name = "cchardet"
version = "2.1.7"
description = "cChardet is high speed universal character encoding detector."
category = "main"
optional = false
python-versions = "*"

[[package]]
name = "certifi"
version = "2021.5.30"
description = "Python package for providing Mozilla's CA Bundle."
category = "main"
optional = false
python-versions = "*"

[[package]]
name = "cffi"
version = "1.14.6"
description = "Foreign Function Interface for Python calling C code."
category = "main"
optional = false
python-versions = "*"

[package.dependencies]
pycparser = "*"

[[package]]
name = "cfgv"
version = "3.3.0"
description = "Validate configuration and produce human readable error messages."
category = "dev"
optional = false
python-versions = ">=3.6.1"

[[package]]
name = "chardet"
version = "4.0.0"
description = "Universal encoding detector for Python 2 and 3"
category = "main"
optional = false
python-versions = ">=2.7, !=3.0.*, !=3.1.*, !=3.2.*, !=3.3.*, !=3.4.*"

[[package]]
name = "charset-normalizer"
version = "2.0.4"
description = "The Real First Universal Charset Detector. Open, modern and actively maintained alternative to Chardet."
category = "main"
optional = false
python-versions = ">=3.5.0"

[package.extras]
unicode_backport = ["unicodedata2"]

[[package]]
name = "click"
version = "7.1.2"
description = "Composable command line interface toolkit"
category = "dev"
optional = false
python-versions = ">=2.7, !=3.0.*, !=3.1.*, !=3.2.*, !=3.3.*, !=3.4.*"

[[package]]
name = "codecov"
version = "2.1.12"
description = "Hosted coverage reports for GitHub, Bitbucket and Gitlab"
category = "dev"
optional = false
python-versions = ">=2.7, !=3.0.*, !=3.1.*, !=3.2.*, !=3.3.*"

[package.dependencies]
coverage = "*"
requests = ">=2.7.9"

[[package]]
name = "colorama"
version = "0.4.4"
description = "Cross-platform colored terminal text."
category = "main"
optional = false
python-versions = ">=2.7, !=3.0.*, !=3.1.*, !=3.2.*, !=3.3.*, !=3.4.*"

[[package]]
name = "coloredlogs"
version = "15.0.1"
description = "Colored terminal output for Python's logging module"
category = "main"
optional = false
python-versions = ">=2.7, !=3.0.*, !=3.1.*, !=3.2.*, !=3.3.*, !=3.4.*"

[package.dependencies]
humanfriendly = ">=9.1"

[package.extras]
cron = ["capturer (>=2.4)"]

[[package]]
name = "coverage"
version = "5.5"
description = "Code coverage measurement for Python"
category = "dev"
optional = false
python-versions = ">=2.7, !=3.0.*, !=3.1.*, !=3.2.*, !=3.3.*, !=3.4.*, <4"

[package.dependencies]
toml = {version = "*", optional = true, markers = "extra == \"toml\""}

[package.extras]
toml = ["toml"]

[[package]]
name = "discord.py"
<<<<<<< HEAD
version = "2.0.0a3469+g1e17b7fc"
=======
version = "2.0.0a3470+gfeae059c"
>>>>>>> bacc4be1
description = "A Python wrapper for the Discord API"
category = "main"
optional = false
python-versions = ">=3.8.0"
develop = false

[package.dependencies]
aiohttp = ">=3.6.0,<3.8.0"

[package.extras]
docs = ["sphinx (==4.0.2)", "sphinxcontrib-trio (==1.1.2)", "sphinxcontrib-websupport"]
speed = ["orjson (>=3.5.4)"]
voice = ["PyNaCl (>=1.3.0,<1.5)"]

[package.source]
type = "git"
url = "https://github.com/Rapptz/discord.py.git"
reference = "master"
<<<<<<< HEAD
resolved_reference = "1e17b7fceaf7173b1666465e639d1bebaa126683"
=======
resolved_reference = "feae059c6858e419552ec4096f1ad2692bb4c484"
>>>>>>> bacc4be1

[[package]]
name = "distlib"
version = "0.3.2"
description = "Distribution utilities"
category = "dev"
optional = false
python-versions = "*"

[[package]]
name = "execnet"
version = "1.9.0"
description = "execnet: rapid multi-Python deployment"
category = "dev"
optional = false
python-versions = ">=2.7, !=3.0.*, !=3.1.*, !=3.2.*, !=3.3.*, !=3.4.*"

[package.extras]
testing = ["pre-commit"]

[[package]]
name = "filelock"
version = "3.0.12"
description = "A platform independent file lock."
category = "dev"
optional = false
python-versions = "*"

[[package]]
name = "flake8"
version = "3.9.2"
description = "the modular source code checker: pep8 pyflakes and co"
category = "dev"
optional = false
python-versions = "!=3.0.*,!=3.1.*,!=3.2.*,!=3.3.*,!=3.4.*,>=2.7"

[package.dependencies]
mccabe = ">=0.6.0,<0.7.0"
pycodestyle = ">=2.7.0,<2.8.0"
pyflakes = ">=2.3.0,<2.4.0"

[[package]]
name = "flake8-annotations"
version = "2.6.2"
description = "Flake8 Type Annotation Checks"
category = "dev"
optional = false
python-versions = ">=3.6.1,<4.0.0"

[package.dependencies]
flake8 = ">=3.7,<4.0"

[[package]]
name = "flake8-bandit"
version = "2.1.2"
description = "Automated security testing with bandit and flake8."
category = "dev"
optional = false
python-versions = "*"

[package.dependencies]
bandit = "*"
flake8 = "*"
flake8-polyfill = "*"
pycodestyle = "*"

[[package]]
name = "flake8-bugbear"
version = "20.11.1"
description = "A plugin for flake8 finding likely bugs and design problems in your program. Contains warnings that don't belong in pyflakes and pycodestyle."
category = "dev"
optional = false
python-versions = ">=3.6"

[package.dependencies]
attrs = ">=19.2.0"
flake8 = ">=3.0.0"

[package.extras]
dev = ["coverage", "black", "hypothesis", "hypothesmith"]

[[package]]
name = "flake8-docstrings"
version = "1.6.0"
description = "Extension for flake8 which uses pydocstyle to check docstrings"
category = "dev"
optional = false
python-versions = "*"

[package.dependencies]
flake8 = ">=3"
pydocstyle = ">=2.1"

[[package]]
name = "flake8-isort"
version = "4.0.0"
description = "flake8 plugin that integrates isort ."
category = "dev"
optional = false
python-versions = "*"

[package.dependencies]
flake8 = ">=3.2.1,<4"
isort = ">=4.3.5,<6"
testfixtures = ">=6.8.0,<7"

[package.extras]
test = ["pytest (>=4.0.2,<6)", "toml"]

[[package]]
name = "flake8-polyfill"
version = "1.0.2"
description = "Polyfill package for Flake8 plugins"
category = "dev"
optional = false
python-versions = "*"

[package.dependencies]
flake8 = "*"

[[package]]
name = "flake8-string-format"
version = "0.3.0"
description = "string format checker, plugin for flake8"
category = "dev"
optional = false
python-versions = "*"

[package.dependencies]
flake8 = "*"

[[package]]
name = "flake8-tidy-imports"
version = "4.4.1"
description = "A flake8 plugin that helps you write tidier imports."
category = "dev"
optional = false
python-versions = ">=3.6"

[package.dependencies]
flake8 = ">=3.8.0,<4"

[[package]]
name = "flake8-todo"
version = "0.7"
description = "TODO notes checker, plugin for flake8"
category = "dev"
optional = false
python-versions = "*"

[package.dependencies]
pycodestyle = ">=2.0.0,<3.0.0"

[[package]]
name = "ghp-import"
version = "2.0.1"
description = "Copy your docs directly to the gh-pages branch."
category = "dev"
optional = false
python-versions = "*"

[package.dependencies]
python-dateutil = ">=2.8.1"

[package.extras]
dev = ["twine", "markdown", "flake8"]

[[package]]
name = "gitdb"
version = "4.0.7"
description = "Git Object Database"
category = "dev"
optional = false
python-versions = ">=3.4"

[package.dependencies]
smmap = ">=3.0.1,<5"

[[package]]
name = "gitpython"
version = "3.1.20"
description = "Python Git Library"
category = "dev"
optional = false
python-versions = ">=3.6"

[package.dependencies]
gitdb = ">=4.0.1,<5"
typing-extensions = {version = ">=3.7.4.3", markers = "python_version < \"3.10\""}

[[package]]
name = "humanfriendly"
version = "9.2"
description = "Human friendly output for text interfaces using Python"
category = "main"
optional = false
python-versions = ">=2.7, !=3.0.*, !=3.1.*, !=3.2.*, !=3.3.*, !=3.4.*"

[package.dependencies]
pyreadline = {version = "*", markers = "sys_platform == \"win32\""}

[[package]]
name = "identify"
version = "2.2.13"
description = "File identification library for Python"
category = "dev"
optional = false
python-versions = ">=3.6.1"

[package.extras]
license = ["editdistance-s"]

[[package]]
name = "idna"
version = "3.2"
description = "Internationalized Domain Names in Applications (IDNA)"
category = "main"
optional = false
python-versions = ">=3.5"

[[package]]
name = "importlib-metadata"
version = "4.6.4"
description = "Read metadata from Python packages"
category = "dev"
optional = false
python-versions = ">=3.6"

[package.dependencies]
zipp = ">=0.5"

[package.extras]
docs = ["sphinx", "jaraco.packaging (>=8.2)", "rst.linker (>=1.9)"]
perf = ["ipython"]
testing = ["pytest (>=4.6)", "pytest-checkdocs (>=2.4)", "pytest-flake8", "pytest-cov", "pytest-enabler (>=1.0.1)", "packaging", "pep517", "pyfakefs", "flufl.flake8", "pytest-perf (>=0.9.2)", "pytest-black (>=0.3.7)", "pytest-mypy", "importlib-resources (>=1.3)"]

[[package]]
name = "iniconfig"
version = "1.1.1"
description = "iniconfig: brain-dead simple config-ini parsing"
category = "dev"
optional = false
python-versions = "*"

[[package]]
name = "isort"
version = "5.9.3"
description = "A Python utility / library to sort Python imports."
category = "dev"
optional = false
python-versions = ">=3.6.1,<4.0"

[package.extras]
pipfile_deprecated_finder = ["pipreqs", "requirementslib"]
requirements_deprecated_finder = ["pipreqs", "pip-api"]
colors = ["colorama (>=0.4.3,<0.5.0)"]
plugins = ["setuptools"]

[[package]]
name = "jinja2"
version = "3.0.1"
description = "A very fast and expressive template engine."
category = "dev"
optional = false
python-versions = ">=3.6"

[package.dependencies]
MarkupSafe = ">=2.0"

[package.extras]
i18n = ["Babel (>=2.7)"]

[[package]]
name = "markdown"
version = "3.3.4"
description = "Python implementation of Markdown."
category = "dev"
optional = false
python-versions = ">=3.6"

[package.extras]
testing = ["coverage", "pyyaml"]

[[package]]
name = "markupsafe"
version = "2.0.1"
description = "Safely add untrusted strings to HTML/XML markup."
category = "dev"
optional = false
python-versions = ">=3.6"

[[package]]
name = "mccabe"
version = "0.6.1"
description = "McCabe checker, plugin for flake8"
category = "dev"
optional = false
python-versions = "*"

[[package]]
name = "mergedeep"
version = "1.3.4"
description = "A deep merge function for 🐍."
category = "dev"
optional = false
python-versions = ">=3.6"

[[package]]
name = "mkdocs"
version = "1.2.2"
description = "Project documentation with Markdown."
category = "dev"
optional = false
python-versions = ">=3.6"

[package.dependencies]
click = ">=3.3"
ghp-import = ">=1.0"
importlib-metadata = ">=3.10"
Jinja2 = ">=2.10.1"
Markdown = ">=3.2.1"
mergedeep = ">=1.3.4"
packaging = ">=20.5"
PyYAML = ">=3.10"
pyyaml-env-tag = ">=0.1"
watchdog = ">=2.0"

[package.extras]
i18n = ["babel (>=2.9.0)"]

[[package]]
name = "mkdocs-markdownextradata-plugin"
version = "0.1.9"
description = "A MkDocs plugin that injects the mkdocs.yml extra variables into the markdown template"
category = "dev"
optional = false
python-versions = ">=2.7.9,!=3.0.*,!=3.1.*,!=3.2.*,!=3.3.*"

[package.dependencies]
mkdocs = "*"
pyyaml = "*"

[[package]]
name = "mkdocs-material"
version = "7.2.4"
description = "A Material Design theme for MkDocs"
category = "dev"
optional = false
python-versions = "*"

[package.dependencies]
markdown = ">=3.2"
mkdocs = ">=1.2.2"
mkdocs-material-extensions = ">=1.0"
Pygments = ">=2.4"
pymdown-extensions = ">=7.0"

[[package]]
name = "mkdocs-material-extensions"
version = "1.0.1"
description = "Extension pack for Python Markdown."
category = "dev"
optional = false
python-versions = ">=3.5"

[package.dependencies]
mkdocs-material = ">=5.0.0"

[[package]]
name = "mslex"
version = "0.3.0"
description = "shlex for windows"
category = "dev"
optional = false
python-versions = ">=3.5"

[[package]]
name = "multidict"
version = "5.1.0"
description = "multidict implementation"
category = "main"
optional = false
python-versions = ">=3.6"

[[package]]
name = "mypy-extensions"
version = "0.4.3"
description = "Experimental type system extensions for programs checked with the mypy typechecker."
category = "dev"
optional = false
python-versions = "*"

[[package]]
name = "nodeenv"
version = "1.6.0"
description = "Node.js virtual environment builder"
category = "dev"
optional = false
python-versions = "*"

[[package]]
name = "packaging"
version = "21.0"
description = "Core utilities for Python packages"
category = "dev"
optional = false
python-versions = ">=3.6"

[package.dependencies]
pyparsing = ">=2.0.2"

[[package]]
name = "pathspec"
version = "0.9.0"
description = "Utility library for gitignore style pattern matching of file paths."
category = "dev"
optional = false
python-versions = "!=3.0.*,!=3.1.*,!=3.2.*,!=3.3.*,!=3.4.*,>=2.7"

[[package]]
name = "pbr"
version = "5.6.0"
description = "Python Build Reasonableness"
category = "dev"
optional = false
python-versions = ">=2.6"

[[package]]
name = "pep8-naming"
version = "0.12.1"
description = "Check PEP-8 naming conventions, plugin for flake8"
category = "dev"
optional = false
python-versions = "*"

[package.dependencies]
flake8 = ">=3.9.1"
flake8-polyfill = ">=1.0.2,<2"

[[package]]
name = "platformdirs"
version = "2.2.0"
description = "A small Python module for determining appropriate platform-specific dirs, e.g. a \"user data dir\"."
category = "dev"
optional = false
python-versions = ">=3.6"

[package.extras]
docs = ["Sphinx (>=4)", "furo (>=2021.7.5b38)", "proselint (>=0.10.2)", "sphinx-autodoc-typehints (>=1.12)"]
test = ["appdirs (==1.4.4)", "pytest (>=6)", "pytest-cov (>=2.7)", "pytest-mock (>=3.6)"]

[[package]]
name = "pluggy"
version = "0.13.1"
description = "plugin and hook calling mechanisms for python"
category = "dev"
optional = false
python-versions = ">=2.7, !=3.0.*, !=3.1.*, !=3.2.*, !=3.3.*"

[package.extras]
dev = ["pre-commit", "tox"]

[[package]]
name = "pre-commit"
version = "2.14.0"
description = "A framework for managing and maintaining multi-language pre-commit hooks."
category = "dev"
optional = false
python-versions = ">=3.6.1"

[package.dependencies]
cfgv = ">=2.0.0"
identify = ">=1.0.0"
nodeenv = ">=0.11.1"
pyyaml = ">=5.1"
toml = "*"
virtualenv = ">=20.0.8"

[[package]]
name = "psutil"
version = "5.8.0"
description = "Cross-platform lib for process and system monitoring in Python."
category = "dev"
optional = false
python-versions = ">=2.6, !=3.0.*, !=3.1.*, !=3.2.*, !=3.3.*"

[package.extras]
test = ["ipaddress", "mock", "unittest2", "enum34", "pywin32", "wmi"]

[[package]]
name = "py"
version = "1.10.0"
description = "library with cross-python path, ini-parsing, io, code, log facilities"
category = "dev"
optional = false
python-versions = ">=2.7, !=3.0.*, !=3.1.*, !=3.2.*, !=3.3.*"

[[package]]
name = "pycares"
version = "4.0.0"
description = "Python interface for c-ares"
category = "main"
optional = false
python-versions = "*"

[package.dependencies]
cffi = ">=1.5.0"

[package.extras]
idna = ["idna (>=2.1)"]

[[package]]
name = "pycodestyle"
version = "2.7.0"
description = "Python style guide checker"
category = "dev"
optional = false
python-versions = ">=2.7, !=3.0.*, !=3.1.*, !=3.2.*, !=3.3.*"

[[package]]
name = "pycparser"
version = "2.20"
description = "C parser in Python"
category = "main"
optional = false
python-versions = ">=2.7, !=3.0.*, !=3.1.*, !=3.2.*, !=3.3.*"

[[package]]
name = "pydantic"
version = "1.8.2"
description = "Data validation and settings management using python 3.6 type hinting"
category = "main"
optional = false
python-versions = ">=3.6.1"

[package.dependencies]
python-dotenv = {version = ">=0.10.4", optional = true, markers = "extra == \"dotenv\""}
typing-extensions = ">=3.7.4.3"

[package.extras]
dotenv = ["python-dotenv (>=0.10.4)"]
email = ["email-validator (>=1.0.3)"]

[[package]]
name = "pydocstyle"
version = "6.1.1"
description = "Python docstring style checker"
category = "dev"
optional = false
python-versions = ">=3.6"

[package.dependencies]
snowballstemmer = "*"

[package.extras]
toml = ["toml"]

[[package]]
name = "pyflakes"
version = "2.3.1"
description = "passive checker of Python programs"
category = "dev"
optional = false
python-versions = ">=2.7, !=3.0.*, !=3.1.*, !=3.2.*, !=3.3.*"

[[package]]
name = "pygments"
version = "2.10.0"
description = "Pygments is a syntax highlighting package written in Python."
category = "dev"
optional = false
python-versions = ">=3.5"

[[package]]
name = "pymdown-extensions"
version = "8.2"
description = "Extension pack for Python Markdown."
category = "dev"
optional = false
python-versions = ">=3.6"

[package.dependencies]
Markdown = ">=3.2"

[[package]]
name = "pyparsing"
version = "2.4.7"
description = "Python parsing module"
category = "dev"
optional = false
python-versions = ">=2.6, !=3.0.*, !=3.1.*, !=3.2.*"

[[package]]
name = "pyreadline"
version = "2.1"
description = "A python implmementation of GNU readline."
category = "main"
optional = false
python-versions = "*"

[[package]]
name = "pytest"
version = "6.2.4"
description = "pytest: simple powerful testing with Python"
category = "dev"
optional = false
python-versions = ">=3.6"

[package.dependencies]
atomicwrites = {version = ">=1.0", markers = "sys_platform == \"win32\""}
attrs = ">=19.2.0"
colorama = {version = "*", markers = "sys_platform == \"win32\""}
iniconfig = "*"
packaging = "*"
pluggy = ">=0.12,<1.0.0a1"
py = ">=1.8.2"
toml = "*"

[package.extras]
testing = ["argcomplete", "hypothesis (>=3.56)", "mock", "nose", "requests", "xmlschema"]

[[package]]
name = "pytest-asyncio"
version = "0.15.1"
description = "Pytest support for asyncio."
category = "dev"
optional = false
python-versions = ">= 3.6"

[package.dependencies]
pytest = ">=5.4.0"

[package.extras]
testing = ["coverage", "hypothesis (>=5.7.1)"]

[[package]]
name = "pytest-cov"
version = "2.12.1"
description = "Pytest plugin for measuring coverage."
category = "dev"
optional = false
python-versions = ">=2.7, !=3.0.*, !=3.1.*, !=3.2.*, !=3.3.*, !=3.4.*"

[package.dependencies]
coverage = ">=5.2.1"
pytest = ">=4.6"
toml = "*"

[package.extras]
testing = ["fields", "hunter", "process-tests", "six", "pytest-xdist", "virtualenv"]

[[package]]
name = "pytest-dependency"
version = "0.5.1"
description = "Manage dependencies of tests"
category = "dev"
optional = false
python-versions = "*"

[package.dependencies]
pytest = ">=3.6.0"

[[package]]
name = "pytest-docs"
version = "0.1.0"
description = "Documentation tool for pytest"
category = "dev"
optional = false
python-versions = ">=3.4"

[package.dependencies]
pytest = ">=3.5.0"

[[package]]
name = "pytest-forked"
version = "1.3.0"
description = "run tests in isolated forked subprocesses"
category = "dev"
optional = false
python-versions = ">=2.7, !=3.0.*, !=3.1.*, !=3.2.*, !=3.3.*, !=3.4.*"

[package.dependencies]
py = "*"
pytest = ">=3.10"

[[package]]
name = "pytest-xdist"
version = "2.3.0"
description = "pytest xdist plugin for distributed testing and loop-on-failing modes"
category = "dev"
optional = false
python-versions = ">=3.6"

[package.dependencies]
execnet = ">=1.1"
psutil = {version = ">=3.0", optional = true, markers = "extra == \"psutil\""}
pytest = ">=6.0.0"
pytest-forked = "*"

[package.extras]
psutil = ["psutil (>=3.0)"]
testing = ["filelock"]

[[package]]
name = "python-dateutil"
version = "2.8.2"
description = "Extensions to the standard Python datetime module"
category = "main"
optional = false
python-versions = "!=3.0.*,!=3.1.*,!=3.2.*,>=2.7"

[package.dependencies]
six = ">=1.5"

[[package]]
name = "python-dotenv"
version = "0.19.0"
description = "Read key-value pairs from a .env file and set them as environment variables"
category = "main"
optional = false
python-versions = ">=3.5"

[package.extras]
cli = ["click (>=5.0)"]

[[package]]
name = "pyyaml"
version = "5.4.1"
description = "YAML parser and emitter for Python"
category = "dev"
optional = false
python-versions = ">=2.7, !=3.0.*, !=3.1.*, !=3.2.*, !=3.3.*, !=3.4.*, !=3.5.*"

[[package]]
name = "pyyaml-env-tag"
version = "0.1"
description = "A custom YAML tag for referencing environment variables in YAML files. "
category = "dev"
optional = false
python-versions = ">=3.6"

[package.dependencies]
pyyaml = "*"

[[package]]
name = "regex"
version = "2021.8.3"
description = "Alternative regular expression module, to replace re."
category = "dev"
optional = false
python-versions = "*"

[[package]]
name = "requests"
version = "2.26.0"
description = "Python HTTP for Humans."
category = "main"
optional = false
python-versions = ">=2.7, !=3.0.*, !=3.1.*, !=3.2.*, !=3.3.*, !=3.4.*, !=3.5.*"

[package.dependencies]
certifi = ">=2017.4.17"
charset-normalizer = {version = ">=2.0.0,<2.1.0", markers = "python_version >= \"3\""}
idna = {version = ">=2.5,<4", markers = "python_version >= \"3\""}
urllib3 = ">=1.21.1,<1.27"

[package.extras]
socks = ["PySocks (>=1.5.6,!=1.5.7)", "win-inet-pton"]
use_chardet_on_py3 = ["chardet (>=3.0.2,<5)"]

[[package]]
name = "six"
version = "1.16.0"
description = "Python 2 and 3 compatibility utilities"
category = "main"
optional = false
python-versions = ">=2.7, !=3.0.*, !=3.1.*, !=3.2.*"

[[package]]
name = "smmap"
version = "4.0.0"
description = "A pure Python implementation of a sliding window memory map manager"
category = "dev"
optional = false
python-versions = ">=3.5"

[[package]]
name = "snowballstemmer"
version = "2.1.0"
description = "This package provides 29 stemmers for 28 languages generated from Snowball algorithms."
category = "dev"
optional = false
python-versions = "*"

[[package]]
name = "stevedore"
version = "3.3.0"
description = "Manage dynamic plugins for Python applications"
category = "dev"
optional = false
python-versions = ">=3.6"

[package.dependencies]
pbr = ">=2.0.0,<2.1.0 || >2.1.0"

[[package]]
name = "taskipy"
version = "1.8.1"
description = "tasks runner for python projects"
category = "dev"
optional = false
python-versions = ">=3.6,<4.0"

[package.dependencies]
colorama = ">=0.4.4,<0.5.0"
mslex = ">=0.3.0,<0.4.0"
psutil = ">=5.7.2,<6.0.0"
toml = ">=0.10.0,<0.11.0"

[[package]]
name = "testfixtures"
version = "6.18.0"
description = "A collection of helpers and mock objects for unit tests and doc tests."
category = "dev"
optional = false
python-versions = "*"

[package.extras]
build = ["setuptools-git", "wheel", "twine"]
docs = ["sphinx", "zope.component", "sybil", "twisted", "mock", "django (<2)", "django"]
test = ["pytest (>=3.6)", "pytest-cov", "pytest-django", "zope.component", "sybil", "twisted", "mock", "django (<2)", "django"]

[[package]]
name = "toml"
version = "0.10.2"
description = "Python Library for Tom's Obvious, Minimal Language"
category = "main"
optional = false
python-versions = ">=2.6, !=3.0.*, !=3.1.*, !=3.2.*"

[[package]]
name = "tomli"
version = "1.2.1"
description = "A lil' TOML parser"
category = "dev"
optional = false
python-versions = ">=3.6"

[[package]]
name = "typing-extensions"
version = "3.10.0.0"
description = "Backported and Experimental Type Hints for Python 3.5+"
category = "main"
optional = false
python-versions = "*"

[[package]]
name = "urllib3"
version = "1.26.6"
description = "HTTP library with thread-safe connection pooling, file post, and more."
category = "main"
optional = false
python-versions = ">=2.7, !=3.0.*, !=3.1.*, !=3.2.*, !=3.3.*, !=3.4.*, <4"

[package.extras]
brotli = ["brotlipy (>=0.6.0)"]
secure = ["pyOpenSSL (>=0.14)", "cryptography (>=1.3.4)", "idna (>=2.0.0)", "certifi", "ipaddress"]
socks = ["PySocks (>=1.5.6,!=1.5.7,<2.0)"]

[[package]]
name = "virtualenv"
version = "20.7.2"
description = "Virtual Python Environment builder"
category = "dev"
optional = false
python-versions = "!=3.0.*,!=3.1.*,!=3.2.*,!=3.3.*,!=3.4.*,>=2.7"

[package.dependencies]
"backports.entry-points-selectable" = ">=1.0.4"
distlib = ">=0.3.1,<1"
filelock = ">=3.0.0,<4"
platformdirs = ">=2,<3"
six = ">=1.9.0,<2"

[package.extras]
docs = ["proselint (>=0.10.2)", "sphinx (>=3)", "sphinx-argparse (>=0.2.5)", "sphinx-rtd-theme (>=0.4.3)", "towncrier (>=19.9.0rc1)"]
testing = ["coverage (>=4)", "coverage-enable-subprocess (>=1)", "flaky (>=3)", "pytest (>=4)", "pytest-env (>=0.6.2)", "pytest-freezegun (>=0.4.1)", "pytest-mock (>=2)", "pytest-randomly (>=1)", "pytest-timeout (>=1)", "packaging (>=20.0)"]

[[package]]
name = "watchdog"
version = "2.1.3"
description = "Filesystem events monitoring"
category = "dev"
optional = false
python-versions = ">=3.6"

[package.extras]
watchmedo = ["PyYAML (>=3.10)", "argh (>=0.24.1)"]

[[package]]
name = "yarl"
version = "1.6.3"
description = "Yet another URL library"
category = "main"
optional = false
python-versions = ">=3.6"

[package.dependencies]
idna = ">=2.0"
multidict = ">=4.0"

[[package]]
name = "zipp"
version = "3.5.0"
description = "Backport of pathlib-compatible object wrapper for zip files"
category = "dev"
optional = false
python-versions = ">=3.6"

[package.extras]
docs = ["sphinx", "jaraco.packaging (>=8.2)", "rst.linker (>=1.9)"]
testing = ["pytest (>=4.6)", "pytest-checkdocs (>=2.4)", "pytest-flake8", "pytest-cov", "pytest-enabler (>=1.0.1)", "jaraco.itertools", "func-timeout", "pytest-black (>=0.3.7)", "pytest-mypy"]

[metadata]
lock-version = "1.1"
python-versions = "^3.8"
content-hash = "b2fe2e490de66438a4a582dbe69e4b9f1417af90f47d928dc59ef6686a22c01a"

[metadata.files]
aiodns = [
    {file = "aiodns-3.0.0-py3-none-any.whl", hash = "sha256:2b19bc5f97e5c936638d28e665923c093d8af2bf3aa88d35c43417fa25d136a2"},
    {file = "aiodns-3.0.0.tar.gz", hash = "sha256:946bdfabe743fceeeb093c8a010f5d1645f708a241be849e17edfb0e49e08cd6"},
]
aiohttp = [
    {file = "aiohttp-3.7.4.post0-cp36-cp36m-macosx_10_14_x86_64.whl", hash = "sha256:3cf75f7cdc2397ed4442594b935a11ed5569961333d49b7539ea741be2cc79d5"},
    {file = "aiohttp-3.7.4.post0-cp36-cp36m-manylinux1_i686.whl", hash = "sha256:4b302b45040890cea949ad092479e01ba25911a15e648429c7c5aae9650c67a8"},
    {file = "aiohttp-3.7.4.post0-cp36-cp36m-manylinux2014_aarch64.whl", hash = "sha256:fe60131d21b31fd1a14bd43e6bb88256f69dfc3188b3a89d736d6c71ed43ec95"},
    {file = "aiohttp-3.7.4.post0-cp36-cp36m-manylinux2014_i686.whl", hash = "sha256:393f389841e8f2dfc86f774ad22f00923fdee66d238af89b70ea314c4aefd290"},
    {file = "aiohttp-3.7.4.post0-cp36-cp36m-manylinux2014_ppc64le.whl", hash = "sha256:c6e9dcb4cb338d91a73f178d866d051efe7c62a7166653a91e7d9fb18274058f"},
    {file = "aiohttp-3.7.4.post0-cp36-cp36m-manylinux2014_s390x.whl", hash = "sha256:5df68496d19f849921f05f14f31bd6ef53ad4b00245da3195048c69934521809"},
    {file = "aiohttp-3.7.4.post0-cp36-cp36m-manylinux2014_x86_64.whl", hash = "sha256:0563c1b3826945eecd62186f3f5c7d31abb7391fedc893b7e2b26303b5a9f3fe"},
    {file = "aiohttp-3.7.4.post0-cp36-cp36m-win32.whl", hash = "sha256:3d78619672183be860b96ed96f533046ec97ca067fd46ac1f6a09cd9b7484287"},
    {file = "aiohttp-3.7.4.post0-cp36-cp36m-win_amd64.whl", hash = "sha256:f705e12750171c0ab4ef2a3c76b9a4024a62c4103e3a55dd6f99265b9bc6fcfc"},
    {file = "aiohttp-3.7.4.post0-cp37-cp37m-macosx_10_14_x86_64.whl", hash = "sha256:230a8f7e24298dea47659251abc0fd8b3c4e38a664c59d4b89cca7f6c09c9e87"},
    {file = "aiohttp-3.7.4.post0-cp37-cp37m-manylinux1_i686.whl", hash = "sha256:2e19413bf84934d651344783c9f5e22dee452e251cfd220ebadbed2d9931dbf0"},
    {file = "aiohttp-3.7.4.post0-cp37-cp37m-manylinux2014_aarch64.whl", hash = "sha256:e4b2b334e68b18ac9817d828ba44d8fcb391f6acb398bcc5062b14b2cbeac970"},
    {file = "aiohttp-3.7.4.post0-cp37-cp37m-manylinux2014_i686.whl", hash = "sha256:d012ad7911653a906425d8473a1465caa9f8dea7fcf07b6d870397b774ea7c0f"},
    {file = "aiohttp-3.7.4.post0-cp37-cp37m-manylinux2014_ppc64le.whl", hash = "sha256:40eced07f07a9e60e825554a31f923e8d3997cfc7fb31dbc1328c70826e04cde"},
    {file = "aiohttp-3.7.4.post0-cp37-cp37m-manylinux2014_s390x.whl", hash = "sha256:209b4a8ee987eccc91e2bd3ac36adee0e53a5970b8ac52c273f7f8fd4872c94c"},
    {file = "aiohttp-3.7.4.post0-cp37-cp37m-manylinux2014_x86_64.whl", hash = "sha256:14762875b22d0055f05d12abc7f7d61d5fd4fe4642ce1a249abdf8c700bf1fd8"},
    {file = "aiohttp-3.7.4.post0-cp37-cp37m-win32.whl", hash = "sha256:7615dab56bb07bff74bc865307aeb89a8bfd9941d2ef9d817b9436da3a0ea54f"},
    {file = "aiohttp-3.7.4.post0-cp37-cp37m-win_amd64.whl", hash = "sha256:d9e13b33afd39ddeb377eff2c1c4f00544e191e1d1dee5b6c51ddee8ea6f0cf5"},
    {file = "aiohttp-3.7.4.post0-cp38-cp38-macosx_10_14_x86_64.whl", hash = "sha256:547da6cacac20666422d4882cfcd51298d45f7ccb60a04ec27424d2f36ba3eaf"},
    {file = "aiohttp-3.7.4.post0-cp38-cp38-manylinux1_i686.whl", hash = "sha256:af9aa9ef5ba1fd5b8c948bb11f44891968ab30356d65fd0cc6707d989cd521df"},
    {file = "aiohttp-3.7.4.post0-cp38-cp38-manylinux2014_aarch64.whl", hash = "sha256:64322071e046020e8797117b3658b9c2f80e3267daec409b350b6a7a05041213"},
    {file = "aiohttp-3.7.4.post0-cp38-cp38-manylinux2014_i686.whl", hash = "sha256:bb437315738aa441251214dad17428cafda9cdc9729499f1d6001748e1d432f4"},
    {file = "aiohttp-3.7.4.post0-cp38-cp38-manylinux2014_ppc64le.whl", hash = "sha256:e54962802d4b8b18b6207d4a927032826af39395a3bd9196a5af43fc4e60b009"},
    {file = "aiohttp-3.7.4.post0-cp38-cp38-manylinux2014_s390x.whl", hash = "sha256:a00bb73540af068ca7390e636c01cbc4f644961896fa9363154ff43fd37af2f5"},
    {file = "aiohttp-3.7.4.post0-cp38-cp38-manylinux2014_x86_64.whl", hash = "sha256:79ebfc238612123a713a457d92afb4096e2148be17df6c50fb9bf7a81c2f8013"},
    {file = "aiohttp-3.7.4.post0-cp38-cp38-win32.whl", hash = "sha256:515dfef7f869a0feb2afee66b957cc7bbe9ad0cdee45aec7fdc623f4ecd4fb16"},
    {file = "aiohttp-3.7.4.post0-cp38-cp38-win_amd64.whl", hash = "sha256:114b281e4d68302a324dd33abb04778e8557d88947875cbf4e842c2c01a030c5"},
    {file = "aiohttp-3.7.4.post0-cp39-cp39-macosx_10_14_x86_64.whl", hash = "sha256:7b18b97cf8ee5452fa5f4e3af95d01d84d86d32c5e2bfa260cf041749d66360b"},
    {file = "aiohttp-3.7.4.post0-cp39-cp39-manylinux1_i686.whl", hash = "sha256:15492a6368d985b76a2a5fdd2166cddfea5d24e69eefed4630cbaae5c81d89bd"},
    {file = "aiohttp-3.7.4.post0-cp39-cp39-manylinux2014_aarch64.whl", hash = "sha256:bdb230b4943891321e06fc7def63c7aace16095be7d9cf3b1e01be2f10fba439"},
    {file = "aiohttp-3.7.4.post0-cp39-cp39-manylinux2014_i686.whl", hash = "sha256:cffe3ab27871bc3ea47df5d8f7013945712c46a3cc5a95b6bee15887f1675c22"},
    {file = "aiohttp-3.7.4.post0-cp39-cp39-manylinux2014_ppc64le.whl", hash = "sha256:f881853d2643a29e643609da57b96d5f9c9b93f62429dcc1cbb413c7d07f0e1a"},
    {file = "aiohttp-3.7.4.post0-cp39-cp39-manylinux2014_s390x.whl", hash = "sha256:a5ca29ee66f8343ed336816c553e82d6cade48a3ad702b9ffa6125d187e2dedb"},
    {file = "aiohttp-3.7.4.post0-cp39-cp39-manylinux2014_x86_64.whl", hash = "sha256:17c073de315745a1510393a96e680d20af8e67e324f70b42accbd4cb3315c9fb"},
    {file = "aiohttp-3.7.4.post0-cp39-cp39-win32.whl", hash = "sha256:932bb1ea39a54e9ea27fc9232163059a0b8855256f4052e776357ad9add6f1c9"},
    {file = "aiohttp-3.7.4.post0-cp39-cp39-win_amd64.whl", hash = "sha256:02f46fc0e3c5ac58b80d4d56eb0a7c7d97fcef69ace9326289fb9f1955e65cfe"},
    {file = "aiohttp-3.7.4.post0.tar.gz", hash = "sha256:493d3299ebe5f5a7c66b9819eacdcfbbaaf1a8e84911ddffcdc48888497afecf"},
]
appdirs = [
    {file = "appdirs-1.4.4-py2.py3-none-any.whl", hash = "sha256:a841dacd6b99318a741b166adb07e19ee71a274450e68237b4650ca1055ab128"},
    {file = "appdirs-1.4.4.tar.gz", hash = "sha256:7d5d0167b2b1ba821647616af46a749d1c653740dd0d2415100fe26e27afdf41"},
]
arrow = [
    {file = "arrow-1.1.1-py3-none-any.whl", hash = "sha256:77a60a4db5766d900a2085ce9074c5c7b8e2c99afeaa98ad627637ff6f292510"},
    {file = "arrow-1.1.1.tar.gz", hash = "sha256:dee7602f6c60e3ec510095b5e301441bc56288cb8f51def14dcb3079f623823a"},
]
async-timeout = [
    {file = "async-timeout-3.0.1.tar.gz", hash = "sha256:0c3c816a028d47f659d6ff5c745cb2acf1f966da1fe5c19c77a70282b25f4c5f"},
    {file = "async_timeout-3.0.1-py3-none-any.whl", hash = "sha256:4291ca197d287d274d0b6cb5d6f8f8f82d434ed288f962539ff18cc9012f9ea3"},
]
atomicwrites = [
    {file = "atomicwrites-1.4.0-py2.py3-none-any.whl", hash = "sha256:6d1784dea7c0c8d4a5172b6c620f40b6e4cbfdf96d783691f2e1302a7b88e197"},
    {file = "atomicwrites-1.4.0.tar.gz", hash = "sha256:ae70396ad1a434f9c7046fd2dd196fc04b12f9e91ffb859164193be8b6168a7a"},
]
attrs = [
    {file = "attrs-21.2.0-py2.py3-none-any.whl", hash = "sha256:149e90d6d8ac20db7a955ad60cf0e6881a3f20d37096140088356da6c716b0b1"},
    {file = "attrs-21.2.0.tar.gz", hash = "sha256:ef6aaac3ca6cd92904cdd0d83f629a15f18053ec84e6432106f7a4d04ae4f5fb"},
]
"backports.entry-points-selectable" = [
    {file = "backports.entry_points_selectable-1.1.0-py2.py3-none-any.whl", hash = "sha256:a6d9a871cde5e15b4c4a53e3d43ba890cc6861ec1332c9c2428c92f977192acc"},
    {file = "backports.entry_points_selectable-1.1.0.tar.gz", hash = "sha256:988468260ec1c196dab6ae1149260e2f5472c9110334e5d51adcb77867361f6a"},
]
bandit = [
    {file = "bandit-1.7.0-py3-none-any.whl", hash = "sha256:216be4d044209fa06cf2a3e51b319769a51be8318140659719aa7a115c35ed07"},
    {file = "bandit-1.7.0.tar.gz", hash = "sha256:8a4c7415254d75df8ff3c3b15cfe9042ecee628a1e40b44c15a98890fbfc2608"},
]
black = [
    {file = "black-21.7b0-py3-none-any.whl", hash = "sha256:1c7aa6ada8ee864db745b22790a32f94b2795c253a75d6d9b5e439ff10d23116"},
    {file = "black-21.7b0.tar.gz", hash = "sha256:c8373c6491de9362e39271630b65b964607bc5c79c83783547d76c839b3aa219"},
]
brotlipy = [
    {file = "brotlipy-0.7.0-cp27-cp27m-macosx_10_6_intel.whl", hash = "sha256:af65d2699cb9f13b26ec3ba09e75e80d31ff422c03675fcb36ee4dabe588fdc2"},
    {file = "brotlipy-0.7.0-cp27-cp27m-manylinux1_i686.whl", hash = "sha256:50ca336374131cfad20612f26cc43c637ac0bfd2be3361495e99270883b52962"},
    {file = "brotlipy-0.7.0-cp27-cp27m-manylinux1_x86_64.whl", hash = "sha256:fd1d1c64214af5d90014d82cee5d8141b13d44c92ada7a0c0ec0679c6f15a471"},
    {file = "brotlipy-0.7.0-cp27-cp27m-win32.whl", hash = "sha256:5de6f7d010b7558f72f4b061a07395c5c3fd57f0285c5af7f126a677b976a868"},
    {file = "brotlipy-0.7.0-cp27-cp27m-win_amd64.whl", hash = "sha256:637847560d671657f993313ecc6c6c6666a936b7a925779fd044065c7bc035b9"},
    {file = "brotlipy-0.7.0-cp27-cp27mu-manylinux1_i686.whl", hash = "sha256:b4c98b0d2c9c7020a524ca5bbff42027db1004c6571f8bc7b747f2b843128e7a"},
    {file = "brotlipy-0.7.0-cp27-cp27mu-manylinux1_x86_64.whl", hash = "sha256:8b39abc3256c978f575df5cd7893153277216474f303e26f0e43ba3d3969ef96"},
    {file = "brotlipy-0.7.0-cp33-cp33m-macosx_10_6_intel.whl", hash = "sha256:96bc59ff9b5b5552843dc67999486a220e07a0522dddd3935da05dc194fa485c"},
    {file = "brotlipy-0.7.0-cp33-cp33m-manylinux1_i686.whl", hash = "sha256:091b299bf36dd6ef7a06570dbc98c0f80a504a56c5b797f31934d2ad01ae7d17"},
    {file = "brotlipy-0.7.0-cp33-cp33m-manylinux1_x86_64.whl", hash = "sha256:0be698678a114addcf87a4b9496c552c68a2c99bf93cf8e08f5738b392e82057"},
    {file = "brotlipy-0.7.0-cp33-cp33m-win32.whl", hash = "sha256:d2c1c724c4ac375feb2110f1af98ecdc0e5a8ea79d068efb5891f621a5b235cb"},
    {file = "brotlipy-0.7.0-cp33-cp33m-win_amd64.whl", hash = "sha256:3a3e56ced8b15fbbd363380344f70f3b438e0fd1fcf27b7526b6172ea950e867"},
    {file = "brotlipy-0.7.0-cp34-cp34m-macosx_10_6_intel.whl", hash = "sha256:653faef61241bf8bf99d73ca7ec4baa63401ba7b2a2aa88958394869379d67c7"},
    {file = "brotlipy-0.7.0-cp34-cp34m-manylinux1_i686.whl", hash = "sha256:0fa6088a9a87645d43d7e21e32b4a6bf8f7c3939015a50158c10972aa7f425b7"},
    {file = "brotlipy-0.7.0-cp34-cp34m-manylinux1_x86_64.whl", hash = "sha256:79aaf217072840f3e9a3b641cccc51f7fc23037496bd71e26211856b93f4b4cb"},
    {file = "brotlipy-0.7.0-cp34-cp34m-win32.whl", hash = "sha256:a07647886e24e2fb2d68ca8bf3ada398eb56fd8eac46c733d4d95c64d17f743b"},
    {file = "brotlipy-0.7.0-cp34-cp34m-win_amd64.whl", hash = "sha256:c6cc0036b1304dd0073eec416cb2f6b9e37ac8296afd9e481cac3b1f07f9db25"},
    {file = "brotlipy-0.7.0-cp35-cp35m-macosx_10_6_intel.whl", hash = "sha256:07194f4768eb62a4f4ea76b6d0df6ade185e24ebd85877c351daa0a069f1111a"},
    {file = "brotlipy-0.7.0-cp35-cp35m-manylinux1_i686.whl", hash = "sha256:7e31f7adcc5851ca06134705fcf3478210da45d35ad75ec181e1ce9ce345bb38"},
    {file = "brotlipy-0.7.0-cp35-cp35m-manylinux1_x86_64.whl", hash = "sha256:9448227b0df082e574c45c983fa5cd4bda7bfb11ea6b59def0940c1647be0c3c"},
    {file = "brotlipy-0.7.0-cp35-cp35m-win32.whl", hash = "sha256:dc6c5ee0df9732a44d08edab32f8a616b769cc5a4155a12d2d010d248eb3fb07"},
    {file = "brotlipy-0.7.0-cp35-cp35m-win_amd64.whl", hash = "sha256:3c1d5e2cf945a46975bdb11a19257fa057b67591eb232f393d260e7246d9e571"},
    {file = "brotlipy-0.7.0-cp36-cp36m-macosx_10_6_intel.whl", hash = "sha256:2a80319ae13ea8dd60ecdc4f5ccf6da3ae64787765923256b62c598c5bba4121"},
    {file = "brotlipy-0.7.0-cp36-cp36m-manylinux1_i686.whl", hash = "sha256:2699945a0a992c04fc7dc7fa2f1d0575a2c8b4b769f2874a08e8eae46bef36ae"},
    {file = "brotlipy-0.7.0-cp36-cp36m-manylinux1_x86_64.whl", hash = "sha256:1ea4e578241504b58f2456a6c69952c88866c794648bdc74baee74839da61d44"},
    {file = "brotlipy-0.7.0-cp36-cp36m-win32.whl", hash = "sha256:2e5c64522364a9ebcdf47c5744a5ddeb3f934742d31e61ebfbbc095460b47162"},
    {file = "brotlipy-0.7.0-cp36-cp36m-win_amd64.whl", hash = "sha256:09ec3e125d16749b31c74f021aba809541b3564e5359f8c265cbae442810b41a"},
    {file = "brotlipy-0.7.0-cp37-cp37m-macosx_10_14_x86_64.whl", hash = "sha256:4e4638b49835d567d447a2cfacec109f9a777f219f071312268b351b6839436d"},
    {file = "brotlipy-0.7.0-cp37-cp37m-win_amd64.whl", hash = "sha256:1379347337dc3d20b2d61456d44ccce13e0625db2611c368023b4194d5e2477f"},
    {file = "brotlipy-0.7.0-cp38-cp38-manylinux1_i686.whl", hash = "sha256:22a53ccebcce2425e19f99682c12be510bf27bd75c9b77a1720db63047a77554"},
    {file = "brotlipy-0.7.0-cp38-cp38-manylinux1_x86_64.whl", hash = "sha256:4bac11c1ffba9eaa2894ec958a44e7f17778b3303c2ee9f99c39fcc511c26668"},
    {file = "brotlipy-0.7.0-cp39-cp39-manylinux1_i686.whl", hash = "sha256:08a16ebe2ffc52f645c076f96b138f185e74e5d59b4a65e84af17d5997d82890"},
    {file = "brotlipy-0.7.0-cp39-cp39-manylinux1_x86_64.whl", hash = "sha256:7b21341eab7c939214e457e24b265594067a6ad268305289148ebaf2dacef325"},
    {file = "brotlipy-0.7.0-pp226-pp226u-macosx_10_10_x86_64.whl", hash = "sha256:786afc8c9bd67de8d31f46e408a3386331e126829114e4db034f91eacb05396d"},
    {file = "brotlipy-0.7.0-pp36-pypy36_pp73-manylinux1_x86_64.whl", hash = "sha256:890b973039ba26c3ad2e86e8908ab527ed64f9b1357f81a676604da8088e4bf9"},
    {file = "brotlipy-0.7.0-pp37-pypy37_pp73-manylinux1_x86_64.whl", hash = "sha256:4864ac52c116ea3e3a844248a9c9fbebb8797891cbca55484ecb6eed3ebeba24"},
    {file = "brotlipy-0.7.0.tar.gz", hash = "sha256:36def0b859beaf21910157b4c33eb3b06d8ce459c942102f16988cca6ea164df"},
]
cchardet = [
    {file = "cchardet-2.1.7-cp36-cp36m-macosx_10_9_x86_64.whl", hash = "sha256:c6f70139aaf47ffb94d89db603af849b82efdf756f187cdd3e566e30976c519f"},
    {file = "cchardet-2.1.7-cp36-cp36m-manylinux1_i686.whl", hash = "sha256:5a25f9577e9bebe1a085eec2d6fdd72b7a9dd680811bba652ea6090fb2ff472f"},
    {file = "cchardet-2.1.7-cp36-cp36m-manylinux1_x86_64.whl", hash = "sha256:6b6397d8a32b976a333bdae060febd39ad5479817fabf489e5596a588ad05133"},
    {file = "cchardet-2.1.7-cp36-cp36m-manylinux2010_i686.whl", hash = "sha256:228d2533987c450f39acf7548f474dd6814c446e9d6bd228e8f1d9a2d210f10b"},
    {file = "cchardet-2.1.7-cp36-cp36m-manylinux2010_x86_64.whl", hash = "sha256:54341e7e1ba9dc0add4c9d23b48d3a94e2733065c13920e85895f944596f6150"},
    {file = "cchardet-2.1.7-cp36-cp36m-win32.whl", hash = "sha256:eee4f5403dc3a37a1ca9ab87db32b48dc7e190ef84601068f45397144427cc5e"},
    {file = "cchardet-2.1.7-cp36-cp36m-win_amd64.whl", hash = "sha256:f86e0566cb61dc4397297696a4a1b30f6391b50bc52b4f073507a48466b6255a"},
    {file = "cchardet-2.1.7-cp37-cp37m-macosx_10_9_x86_64.whl", hash = "sha256:302aa443ae2526755d412c9631136bdcd1374acd08e34f527447f06f3c2ddb98"},
    {file = "cchardet-2.1.7-cp37-cp37m-manylinux1_i686.whl", hash = "sha256:70eeae8aaf61192e9b247cf28969faef00578becd2602526ecd8ae7600d25e0e"},
    {file = "cchardet-2.1.7-cp37-cp37m-manylinux1_x86_64.whl", hash = "sha256:a39526c1c526843965cec589a6f6b7c2ab07e3e56dc09a7f77a2be6a6afa4636"},
    {file = "cchardet-2.1.7-cp37-cp37m-manylinux2010_i686.whl", hash = "sha256:b154effa12886e9c18555dfc41a110f601f08d69a71809c8d908be4b1ab7314f"},
    {file = "cchardet-2.1.7-cp37-cp37m-manylinux2010_x86_64.whl", hash = "sha256:ec3eb5a9c475208cf52423524dcaf713c394393e18902e861f983c38eeb77f18"},
    {file = "cchardet-2.1.7-cp37-cp37m-win32.whl", hash = "sha256:50ad671e8d6c886496db62c3bd68b8d55060688c655873aa4ce25ca6105409a1"},
    {file = "cchardet-2.1.7-cp37-cp37m-win_amd64.whl", hash = "sha256:54d0b26fd0cd4099f08fb9c167600f3e83619abefeaa68ad823cc8ac1f7bcc0c"},
    {file = "cchardet-2.1.7-cp38-cp38-macosx_10_9_x86_64.whl", hash = "sha256:b59ddc615883835e03c26f81d5fc3671fab2d32035c87f50862de0da7d7db535"},
    {file = "cchardet-2.1.7-cp38-cp38-manylinux1_i686.whl", hash = "sha256:27a9ba87c9f99e0618e1d3081189b1217a7d110e5c5597b0b7b7c3fedd1c340a"},
    {file = "cchardet-2.1.7-cp38-cp38-manylinux1_x86_64.whl", hash = "sha256:90086e5645f8a1801350f4cc6cb5d5bf12d3fa943811bb08667744ec1ecc9ccd"},
    {file = "cchardet-2.1.7-cp38-cp38-manylinux2010_i686.whl", hash = "sha256:45456c59ec349b29628a3c6bfb86d818ec3a6fbb7eb72de4ff3bd4713681c0e3"},
    {file = "cchardet-2.1.7-cp38-cp38-manylinux2010_x86_64.whl", hash = "sha256:f16517f3697569822c6d09671217fdeab61dfebc7acb5068634d6b0728b86c0b"},
    {file = "cchardet-2.1.7-cp38-cp38-win32.whl", hash = "sha256:0b859069bbb9d27c78a2c9eb997e6f4b738db2d7039a03f8792b4058d61d1109"},
    {file = "cchardet-2.1.7-cp38-cp38-win_amd64.whl", hash = "sha256:273699c4e5cd75377776501b72a7b291a988c6eec259c29505094553ee505597"},
    {file = "cchardet-2.1.7-cp39-cp39-macosx_10_9_x86_64.whl", hash = "sha256:48ba829badef61441e08805cfa474ccd2774be2ff44b34898f5854168c596d4d"},
    {file = "cchardet-2.1.7-cp39-cp39-manylinux1_i686.whl", hash = "sha256:bd7f262f41fd9caf5a5f09207a55861a67af6ad5c66612043ed0f81c58cdf376"},
    {file = "cchardet-2.1.7-cp39-cp39-manylinux1_x86_64.whl", hash = "sha256:fdac1e4366d0579fff056d1280b8dc6348be964fda8ebb627c0269e097ab37fa"},
    {file = "cchardet-2.1.7-cp39-cp39-manylinux2010_i686.whl", hash = "sha256:80e6faae75ecb9be04a7b258dc4750d459529debb6b8dee024745b7b5a949a34"},
    {file = "cchardet-2.1.7-cp39-cp39-manylinux2010_x86_64.whl", hash = "sha256:c96aee9ebd1147400e608a3eff97c44f49811f8904e5a43069d55603ac4d8c97"},
    {file = "cchardet-2.1.7-cp39-cp39-win32.whl", hash = "sha256:2309ff8fc652b0fc3c0cff5dbb172530c7abb92fe9ba2417c9c0bcf688463c1c"},
    {file = "cchardet-2.1.7-cp39-cp39-win_amd64.whl", hash = "sha256:24974b3e40fee9e7557bb352be625c39ec6f50bc2053f44a3d1191db70b51675"},
    {file = "cchardet-2.1.7.tar.gz", hash = "sha256:c428b6336545053c2589f6caf24ea32276c6664cb86db817e03a94c60afa0eaf"},
]
certifi = [
    {file = "certifi-2021.5.30-py2.py3-none-any.whl", hash = "sha256:50b1e4f8446b06f41be7dd6338db18e0990601dce795c2b1686458aa7e8fa7d8"},
    {file = "certifi-2021.5.30.tar.gz", hash = "sha256:2bbf76fd432960138b3ef6dda3dde0544f27cbf8546c458e60baf371917ba9ee"},
]
cffi = [
    {file = "cffi-1.14.6-cp27-cp27m-macosx_10_9_x86_64.whl", hash = "sha256:22b9c3c320171c108e903d61a3723b51e37aaa8c81255b5e7ce102775bd01e2c"},
    {file = "cffi-1.14.6-cp27-cp27m-manylinux1_i686.whl", hash = "sha256:f0c5d1acbfca6ebdd6b1e3eded8d261affb6ddcf2186205518f1428b8569bb99"},
    {file = "cffi-1.14.6-cp27-cp27m-manylinux1_x86_64.whl", hash = "sha256:99f27fefe34c37ba9875f224a8f36e31d744d8083e00f520f133cab79ad5e819"},
    {file = "cffi-1.14.6-cp27-cp27m-win32.whl", hash = "sha256:55af55e32ae468e9946f741a5d51f9896da6b9bf0bbdd326843fec05c730eb20"},
    {file = "cffi-1.14.6-cp27-cp27m-win_amd64.whl", hash = "sha256:7bcac9a2b4fdbed2c16fa5681356d7121ecabf041f18d97ed5b8e0dd38a80224"},
    {file = "cffi-1.14.6-cp27-cp27mu-manylinux1_i686.whl", hash = "sha256:ed38b924ce794e505647f7c331b22a693bee1538fdf46b0222c4717b42f744e7"},
    {file = "cffi-1.14.6-cp27-cp27mu-manylinux1_x86_64.whl", hash = "sha256:e22dcb48709fc51a7b58a927391b23ab37eb3737a98ac4338e2448bef8559b33"},
    {file = "cffi-1.14.6-cp36-cp36m-macosx_10_9_x86_64.whl", hash = "sha256:e8c6a99be100371dbb046880e7a282152aa5d6127ae01783e37662ef73850d8f"},
    {file = "cffi-1.14.6-cp36-cp36m-manylinux1_i686.whl", hash = "sha256:19ca0dbdeda3b2615421d54bef8985f72af6e0c47082a8d26122adac81a95872"},
    {file = "cffi-1.14.6-cp36-cp36m-manylinux1_x86_64.whl", hash = "sha256:d950695ae4381ecd856bcaf2b1e866720e4ab9a1498cba61c602e56630ca7195"},
    {file = "cffi-1.14.6-cp36-cp36m-manylinux_2_17_aarch64.manylinux2014_aarch64.whl", hash = "sha256:e9dc245e3ac69c92ee4c167fbdd7428ec1956d4e754223124991ef29eb57a09d"},
    {file = "cffi-1.14.6-cp36-cp36m-manylinux_2_17_ppc64le.manylinux2014_ppc64le.whl", hash = "sha256:a8661b2ce9694ca01c529bfa204dbb144b275a31685a075ce123f12331be790b"},
    {file = "cffi-1.14.6-cp36-cp36m-manylinux_2_17_s390x.manylinux2014_s390x.whl", hash = "sha256:b315d709717a99f4b27b59b021e6207c64620790ca3e0bde636a6c7f14618abb"},
    {file = "cffi-1.14.6-cp36-cp36m-win32.whl", hash = "sha256:80b06212075346b5546b0417b9f2bf467fea3bfe7352f781ffc05a8ab24ba14a"},
    {file = "cffi-1.14.6-cp36-cp36m-win_amd64.whl", hash = "sha256:a9da7010cec5a12193d1af9872a00888f396aba3dc79186604a09ea3ee7c029e"},
    {file = "cffi-1.14.6-cp37-cp37m-macosx_10_9_x86_64.whl", hash = "sha256:4373612d59c404baeb7cbd788a18b2b2a8331abcc84c3ba40051fcd18b17a4d5"},
    {file = "cffi-1.14.6-cp37-cp37m-manylinux1_i686.whl", hash = "sha256:f10afb1004f102c7868ebfe91c28f4a712227fe4cb24974350ace1f90e1febbf"},
    {file = "cffi-1.14.6-cp37-cp37m-manylinux1_x86_64.whl", hash = "sha256:fd4305f86f53dfd8cd3522269ed7fc34856a8ee3709a5e28b2836b2db9d4cd69"},
    {file = "cffi-1.14.6-cp37-cp37m-manylinux_2_17_aarch64.manylinux2014_aarch64.whl", hash = "sha256:6d6169cb3c6c2ad50db5b868db6491a790300ade1ed5d1da29289d73bbe40b56"},
    {file = "cffi-1.14.6-cp37-cp37m-manylinux_2_17_ppc64le.manylinux2014_ppc64le.whl", hash = "sha256:5d4b68e216fc65e9fe4f524c177b54964af043dde734807586cf5435af84045c"},
    {file = "cffi-1.14.6-cp37-cp37m-manylinux_2_17_s390x.manylinux2014_s390x.whl", hash = "sha256:33791e8a2dc2953f28b8d8d300dde42dd929ac28f974c4b4c6272cb2955cb762"},
    {file = "cffi-1.14.6-cp37-cp37m-win32.whl", hash = "sha256:0c0591bee64e438883b0c92a7bed78f6290d40bf02e54c5bf0978eaf36061771"},
    {file = "cffi-1.14.6-cp37-cp37m-win_amd64.whl", hash = "sha256:8eb687582ed7cd8c4bdbff3df6c0da443eb89c3c72e6e5dcdd9c81729712791a"},
    {file = "cffi-1.14.6-cp38-cp38-macosx_10_9_x86_64.whl", hash = "sha256:ba6f2b3f452e150945d58f4badd92310449876c4c954836cfb1803bdd7b422f0"},
    {file = "cffi-1.14.6-cp38-cp38-manylinux1_i686.whl", hash = "sha256:64fda793737bc4037521d4899be780534b9aea552eb673b9833b01f945904c2e"},
    {file = "cffi-1.14.6-cp38-cp38-manylinux1_x86_64.whl", hash = "sha256:9f3e33c28cd39d1b655ed1ba7247133b6f7fc16fa16887b120c0c670e35ce346"},
    {file = "cffi-1.14.6-cp38-cp38-manylinux_2_17_aarch64.manylinux2014_aarch64.whl", hash = "sha256:26bb2549b72708c833f5abe62b756176022a7b9a7f689b571e74c8478ead51dc"},
    {file = "cffi-1.14.6-cp38-cp38-manylinux_2_17_ppc64le.manylinux2014_ppc64le.whl", hash = "sha256:eb687a11f0a7a1839719edd80f41e459cc5366857ecbed383ff376c4e3cc6afd"},
    {file = "cffi-1.14.6-cp38-cp38-manylinux_2_17_s390x.manylinux2014_s390x.whl", hash = "sha256:d2ad4d668a5c0645d281dcd17aff2be3212bc109b33814bbb15c4939f44181cc"},
    {file = "cffi-1.14.6-cp38-cp38-win32.whl", hash = "sha256:487d63e1454627c8e47dd230025780e91869cfba4c753a74fda196a1f6ad6548"},
    {file = "cffi-1.14.6-cp38-cp38-win_amd64.whl", hash = "sha256:c33d18eb6e6bc36f09d793c0dc58b0211fccc6ae5149b808da4a62660678b156"},
    {file = "cffi-1.14.6-cp39-cp39-macosx_10_9_x86_64.whl", hash = "sha256:06c54a68935738d206570b20da5ef2b6b6d92b38ef3ec45c5422c0ebaf338d4d"},
    {file = "cffi-1.14.6-cp39-cp39-manylinux1_i686.whl", hash = "sha256:f174135f5609428cc6e1b9090f9268f5c8935fddb1b25ccb8255a2d50de6789e"},
    {file = "cffi-1.14.6-cp39-cp39-manylinux1_x86_64.whl", hash = "sha256:f3ebe6e73c319340830a9b2825d32eb6d8475c1dac020b4f0aa774ee3b898d1c"},
    {file = "cffi-1.14.6-cp39-cp39-manylinux_2_17_aarch64.manylinux2014_aarch64.whl", hash = "sha256:3c8d896becff2fa653dc4438b54a5a25a971d1f4110b32bd3068db3722c80202"},
    {file = "cffi-1.14.6-cp39-cp39-manylinux_2_17_ppc64le.manylinux2014_ppc64le.whl", hash = "sha256:4922cd707b25e623b902c86188aca466d3620892db76c0bdd7b99a3d5e61d35f"},
    {file = "cffi-1.14.6-cp39-cp39-manylinux_2_17_s390x.manylinux2014_s390x.whl", hash = "sha256:c9e005e9bd57bc987764c32a1bee4364c44fdc11a3cc20a40b93b444984f2b87"},
    {file = "cffi-1.14.6-cp39-cp39-win32.whl", hash = "sha256:eb9e2a346c5238a30a746893f23a9535e700f8192a68c07c0258e7ece6ff3728"},
    {file = "cffi-1.14.6-cp39-cp39-win_amd64.whl", hash = "sha256:818014c754cd3dba7229c0f5884396264d51ffb87ec86e927ef0be140bfdb0d2"},
    {file = "cffi-1.14.6.tar.gz", hash = "sha256:c9a875ce9d7fe32887784274dd533c57909b7b1dcadcc128a2ac21331a9765dd"},
]
cfgv = [
    {file = "cfgv-3.3.0-py2.py3-none-any.whl", hash = "sha256:b449c9c6118fe8cca7fa5e00b9ec60ba08145d281d52164230a69211c5d597a1"},
    {file = "cfgv-3.3.0.tar.gz", hash = "sha256:9e600479b3b99e8af981ecdfc80a0296104ee610cab48a5ae4ffd0b668650eb1"},
]
chardet = [
    {file = "chardet-4.0.0-py2.py3-none-any.whl", hash = "sha256:f864054d66fd9118f2e67044ac8981a54775ec5b67aed0441892edb553d21da5"},
    {file = "chardet-4.0.0.tar.gz", hash = "sha256:0d6f53a15db4120f2b08c94f11e7d93d2c911ee118b6b30a04ec3ee8310179fa"},
]
charset-normalizer = [
    {file = "charset-normalizer-2.0.4.tar.gz", hash = "sha256:f23667ebe1084be45f6ae0538e4a5a865206544097e4e8bbcacf42cd02a348f3"},
    {file = "charset_normalizer-2.0.4-py3-none-any.whl", hash = "sha256:0c8911edd15d19223366a194a513099a302055a962bca2cec0f54b8b63175d8b"},
]
click = [
    {file = "click-7.1.2-py2.py3-none-any.whl", hash = "sha256:dacca89f4bfadd5de3d7489b7c8a566eee0d3676333fbb50030263894c38c0dc"},
    {file = "click-7.1.2.tar.gz", hash = "sha256:d2b5255c7c6349bc1bd1e59e08cd12acbbd63ce649f2588755783aa94dfb6b1a"},
]
codecov = [
    {file = "codecov-2.1.12-py2.py3-none-any.whl", hash = "sha256:585dc217dc3d8185198ceb402f85d5cb5dbfa0c5f350a5abcdf9e347776a5b47"},
    {file = "codecov-2.1.12-py3.8.egg", hash = "sha256:782a8e5352f22593cbc5427a35320b99490eb24d9dcfa2155fd99d2b75cfb635"},
    {file = "codecov-2.1.12.tar.gz", hash = "sha256:a0da46bb5025426da895af90938def8ee12d37fcbcbbbc15b6dc64cf7ebc51c1"},
]
colorama = [
    {file = "colorama-0.4.4-py2.py3-none-any.whl", hash = "sha256:9f47eda37229f68eee03b24b9748937c7dc3868f906e8ba69fbcbdd3bc5dc3e2"},
    {file = "colorama-0.4.4.tar.gz", hash = "sha256:5941b2b48a20143d2267e95b1c2a7603ce057ee39fd88e7329b0c292aa16869b"},
]
coloredlogs = [
    {file = "coloredlogs-15.0.1-py2.py3-none-any.whl", hash = "sha256:612ee75c546f53e92e70049c9dbfcc18c935a2b9a53b66085ce9ef6a6e5c0934"},
    {file = "coloredlogs-15.0.1.tar.gz", hash = "sha256:7c991aa71a4577af2f82600d8f8f3a89f936baeaf9b50a9c197da014e5bf16b0"},
]
coverage = [
    {file = "coverage-5.5-cp27-cp27m-macosx_10_9_x86_64.whl", hash = "sha256:b6d534e4b2ab35c9f93f46229363e17f63c53ad01330df9f2d6bd1187e5eaacf"},
    {file = "coverage-5.5-cp27-cp27m-manylinux1_i686.whl", hash = "sha256:b7895207b4c843c76a25ab8c1e866261bcfe27bfaa20c192de5190121770672b"},
    {file = "coverage-5.5-cp27-cp27m-manylinux1_x86_64.whl", hash = "sha256:c2723d347ab06e7ddad1a58b2a821218239249a9e4365eaff6649d31180c1669"},
    {file = "coverage-5.5-cp27-cp27m-manylinux2010_i686.whl", hash = "sha256:900fbf7759501bc7807fd6638c947d7a831fc9fdf742dc10f02956ff7220fa90"},
    {file = "coverage-5.5-cp27-cp27m-manylinux2010_x86_64.whl", hash = "sha256:004d1880bed2d97151facef49f08e255a20ceb6f9432df75f4eef018fdd5a78c"},
    {file = "coverage-5.5-cp27-cp27m-win32.whl", hash = "sha256:06191eb60f8d8a5bc046f3799f8a07a2d7aefb9504b0209aff0b47298333302a"},
    {file = "coverage-5.5-cp27-cp27m-win_amd64.whl", hash = "sha256:7501140f755b725495941b43347ba8a2777407fc7f250d4f5a7d2a1050ba8e82"},
    {file = "coverage-5.5-cp27-cp27mu-manylinux1_i686.whl", hash = "sha256:372da284cfd642d8e08ef606917846fa2ee350f64994bebfbd3afb0040436905"},
    {file = "coverage-5.5-cp27-cp27mu-manylinux1_x86_64.whl", hash = "sha256:8963a499849a1fc54b35b1c9f162f4108017b2e6db2c46c1bed93a72262ed083"},
    {file = "coverage-5.5-cp27-cp27mu-manylinux2010_i686.whl", hash = "sha256:869a64f53488f40fa5b5b9dcb9e9b2962a66a87dab37790f3fcfb5144b996ef5"},
    {file = "coverage-5.5-cp27-cp27mu-manylinux2010_x86_64.whl", hash = "sha256:4a7697d8cb0f27399b0e393c0b90f0f1e40c82023ea4d45d22bce7032a5d7b81"},
    {file = "coverage-5.5-cp310-cp310-macosx_10_14_x86_64.whl", hash = "sha256:8d0a0725ad7c1a0bcd8d1b437e191107d457e2ec1084b9f190630a4fb1af78e6"},
    {file = "coverage-5.5-cp310-cp310-manylinux1_x86_64.whl", hash = "sha256:51cb9476a3987c8967ebab3f0fe144819781fca264f57f89760037a2ea191cb0"},
    {file = "coverage-5.5-cp310-cp310-win_amd64.whl", hash = "sha256:c0891a6a97b09c1f3e073a890514d5012eb256845c451bd48f7968ef939bf4ae"},
    {file = "coverage-5.5-cp35-cp35m-macosx_10_9_x86_64.whl", hash = "sha256:3487286bc29a5aa4b93a072e9592f22254291ce96a9fbc5251f566b6b7343cdb"},
    {file = "coverage-5.5-cp35-cp35m-manylinux1_i686.whl", hash = "sha256:deee1077aae10d8fa88cb02c845cfba9b62c55e1183f52f6ae6a2df6a2187160"},
    {file = "coverage-5.5-cp35-cp35m-manylinux1_x86_64.whl", hash = "sha256:f11642dddbb0253cc8853254301b51390ba0081750a8ac03f20ea8103f0c56b6"},
    {file = "coverage-5.5-cp35-cp35m-manylinux2010_i686.whl", hash = "sha256:6c90e11318f0d3c436a42409f2749ee1a115cd8b067d7f14c148f1ce5574d701"},
    {file = "coverage-5.5-cp35-cp35m-manylinux2010_x86_64.whl", hash = "sha256:30c77c1dc9f253283e34c27935fded5015f7d1abe83bc7821680ac444eaf7793"},
    {file = "coverage-5.5-cp35-cp35m-win32.whl", hash = "sha256:9a1ef3b66e38ef8618ce5fdc7bea3d9f45f3624e2a66295eea5e57966c85909e"},
    {file = "coverage-5.5-cp35-cp35m-win_amd64.whl", hash = "sha256:972c85d205b51e30e59525694670de6a8a89691186012535f9d7dbaa230e42c3"},
    {file = "coverage-5.5-cp36-cp36m-macosx_10_9_x86_64.whl", hash = "sha256:af0e781009aaf59e25c5a678122391cb0f345ac0ec272c7961dc5455e1c40066"},
    {file = "coverage-5.5-cp36-cp36m-manylinux1_i686.whl", hash = "sha256:74d881fc777ebb11c63736622b60cb9e4aee5cace591ce274fb69e582a12a61a"},
    {file = "coverage-5.5-cp36-cp36m-manylinux1_x86_64.whl", hash = "sha256:92b017ce34b68a7d67bd6d117e6d443a9bf63a2ecf8567bb3d8c6c7bc5014465"},
    {file = "coverage-5.5-cp36-cp36m-manylinux2010_i686.whl", hash = "sha256:d636598c8305e1f90b439dbf4f66437de4a5e3c31fdf47ad29542478c8508bbb"},
    {file = "coverage-5.5-cp36-cp36m-manylinux2010_x86_64.whl", hash = "sha256:41179b8a845742d1eb60449bdb2992196e211341818565abded11cfa90efb821"},
    {file = "coverage-5.5-cp36-cp36m-win32.whl", hash = "sha256:040af6c32813fa3eae5305d53f18875bedd079960822ef8ec067a66dd8afcd45"},
    {file = "coverage-5.5-cp36-cp36m-win_amd64.whl", hash = "sha256:5fec2d43a2cc6965edc0bb9e83e1e4b557f76f843a77a2496cbe719583ce8184"},
    {file = "coverage-5.5-cp37-cp37m-macosx_10_9_x86_64.whl", hash = "sha256:18ba8bbede96a2c3dde7b868de9dcbd55670690af0988713f0603f037848418a"},
    {file = "coverage-5.5-cp37-cp37m-manylinux1_i686.whl", hash = "sha256:2910f4d36a6a9b4214bb7038d537f015346f413a975d57ca6b43bf23d6563b53"},
    {file = "coverage-5.5-cp37-cp37m-manylinux1_x86_64.whl", hash = "sha256:f0b278ce10936db1a37e6954e15a3730bea96a0997c26d7fee88e6c396c2086d"},
    {file = "coverage-5.5-cp37-cp37m-manylinux2010_i686.whl", hash = "sha256:796c9c3c79747146ebd278dbe1e5c5c05dd6b10cc3bcb8389dfdf844f3ead638"},
    {file = "coverage-5.5-cp37-cp37m-manylinux2010_x86_64.whl", hash = "sha256:53194af30d5bad77fcba80e23a1441c71abfb3e01192034f8246e0d8f99528f3"},
    {file = "coverage-5.5-cp37-cp37m-win32.whl", hash = "sha256:184a47bbe0aa6400ed2d41d8e9ed868b8205046518c52464fde713ea06e3a74a"},
    {file = "coverage-5.5-cp37-cp37m-win_amd64.whl", hash = "sha256:2949cad1c5208b8298d5686d5a85b66aae46d73eec2c3e08c817dd3513e5848a"},
    {file = "coverage-5.5-cp38-cp38-macosx_10_9_x86_64.whl", hash = "sha256:217658ec7187497e3f3ebd901afdca1af062b42cfe3e0dafea4cced3983739f6"},
    {file = "coverage-5.5-cp38-cp38-manylinux1_i686.whl", hash = "sha256:1aa846f56c3d49205c952d8318e76ccc2ae23303351d9270ab220004c580cfe2"},
    {file = "coverage-5.5-cp38-cp38-manylinux1_x86_64.whl", hash = "sha256:24d4a7de75446be83244eabbff746d66b9240ae020ced65d060815fac3423759"},
    {file = "coverage-5.5-cp38-cp38-manylinux2010_i686.whl", hash = "sha256:d1f8bf7b90ba55699b3a5e44930e93ff0189aa27186e96071fac7dd0d06a1873"},
    {file = "coverage-5.5-cp38-cp38-manylinux2010_x86_64.whl", hash = "sha256:970284a88b99673ccb2e4e334cfb38a10aab7cd44f7457564d11898a74b62d0a"},
    {file = "coverage-5.5-cp38-cp38-win32.whl", hash = "sha256:01d84219b5cdbfc8122223b39a954820929497a1cb1422824bb86b07b74594b6"},
    {file = "coverage-5.5-cp38-cp38-win_amd64.whl", hash = "sha256:2e0d881ad471768bf6e6c2bf905d183543f10098e3b3640fc029509530091502"},
    {file = "coverage-5.5-cp39-cp39-macosx_10_9_x86_64.whl", hash = "sha256:d1f9ce122f83b2305592c11d64f181b87153fc2c2bbd3bb4a3dde8303cfb1a6b"},
    {file = "coverage-5.5-cp39-cp39-manylinux1_i686.whl", hash = "sha256:13c4ee887eca0f4c5a247b75398d4114c37882658300e153113dafb1d76de529"},
    {file = "coverage-5.5-cp39-cp39-manylinux1_x86_64.whl", hash = "sha256:52596d3d0e8bdf3af43db3e9ba8dcdaac724ba7b5ca3f6358529d56f7a166f8b"},
    {file = "coverage-5.5-cp39-cp39-manylinux2010_i686.whl", hash = "sha256:2cafbbb3af0733db200c9b5f798d18953b1a304d3f86a938367de1567f4b5bff"},
    {file = "coverage-5.5-cp39-cp39-manylinux2010_x86_64.whl", hash = "sha256:44d654437b8ddd9eee7d1eaee28b7219bec228520ff809af170488fd2fed3e2b"},
    {file = "coverage-5.5-cp39-cp39-win32.whl", hash = "sha256:d314ed732c25d29775e84a960c3c60808b682c08d86602ec2c3008e1202e3bb6"},
    {file = "coverage-5.5-cp39-cp39-win_amd64.whl", hash = "sha256:13034c4409db851670bc9acd836243aeee299949bd5673e11844befcb0149f03"},
    {file = "coverage-5.5-pp36-none-any.whl", hash = "sha256:f030f8873312a16414c0d8e1a1ddff2d3235655a2174e3648b4fa66b3f2f1079"},
    {file = "coverage-5.5-pp37-none-any.whl", hash = "sha256:2a3859cb82dcbda1cfd3e6f71c27081d18aa251d20a17d87d26d4cd216fb0af4"},
    {file = "coverage-5.5.tar.gz", hash = "sha256:ebe78fe9a0e874362175b02371bdfbee64d8edc42a044253ddf4ee7d3c15212c"},
]
"discord.py" = []
distlib = [
    {file = "distlib-0.3.2-py2.py3-none-any.whl", hash = "sha256:23e223426b28491b1ced97dc3bbe183027419dfc7982b4fa2f05d5f3ff10711c"},
    {file = "distlib-0.3.2.zip", hash = "sha256:106fef6dc37dd8c0e2c0a60d3fca3e77460a48907f335fa28420463a6f799736"},
]
execnet = [
    {file = "execnet-1.9.0-py2.py3-none-any.whl", hash = "sha256:a295f7cc774947aac58dde7fdc85f4aa00c42adf5d8f5468fc630c1acf30a142"},
    {file = "execnet-1.9.0.tar.gz", hash = "sha256:8f694f3ba9cc92cab508b152dcfe322153975c29bda272e2fd7f3f00f36e47c5"},
]
filelock = [
    {file = "filelock-3.0.12-py3-none-any.whl", hash = "sha256:929b7d63ec5b7d6b71b0fa5ac14e030b3f70b75747cef1b10da9b879fef15836"},
    {file = "filelock-3.0.12.tar.gz", hash = "sha256:18d82244ee114f543149c66a6e0c14e9c4f8a1044b5cdaadd0f82159d6a6ff59"},
]
flake8 = [
    {file = "flake8-3.9.2-py2.py3-none-any.whl", hash = "sha256:bf8fd333346d844f616e8d47905ef3a3384edae6b4e9beb0c5101e25e3110907"},
    {file = "flake8-3.9.2.tar.gz", hash = "sha256:07528381786f2a6237b061f6e96610a4167b226cb926e2aa2b6b1d78057c576b"},
]
flake8-annotations = [
    {file = "flake8-annotations-2.6.2.tar.gz", hash = "sha256:0d6cd2e770b5095f09689c9d84cc054c51b929c41a68969ea1beb4b825cac515"},
    {file = "flake8_annotations-2.6.2-py3-none-any.whl", hash = "sha256:d10c4638231f8a50c0a597c4efce42bd7b7d85df4f620a0ddaca526138936a4f"},
]
flake8-bandit = [
    {file = "flake8_bandit-2.1.2.tar.gz", hash = "sha256:687fc8da2e4a239b206af2e54a90093572a60d0954f3054e23690739b0b0de3b"},
]
flake8-bugbear = [
    {file = "flake8-bugbear-20.11.1.tar.gz", hash = "sha256:528020129fea2dea33a466b9d64ab650aa3e5f9ffc788b70ea4bc6cf18283538"},
    {file = "flake8_bugbear-20.11.1-py36.py37.py38-none-any.whl", hash = "sha256:f35b8135ece7a014bc0aee5b5d485334ac30a6da48494998cc1fabf7ec70d703"},
]
flake8-docstrings = [
    {file = "flake8-docstrings-1.6.0.tar.gz", hash = "sha256:9fe7c6a306064af8e62a055c2f61e9eb1da55f84bb39caef2b84ce53708ac34b"},
    {file = "flake8_docstrings-1.6.0-py2.py3-none-any.whl", hash = "sha256:99cac583d6c7e32dd28bbfbef120a7c0d1b6dde4adb5a9fd441c4227a6534bde"},
]
flake8-isort = [
    {file = "flake8-isort-4.0.0.tar.gz", hash = "sha256:2b91300f4f1926b396c2c90185844eb1a3d5ec39ea6138832d119da0a208f4d9"},
    {file = "flake8_isort-4.0.0-py2.py3-none-any.whl", hash = "sha256:729cd6ef9ba3659512dee337687c05d79c78e1215fdf921ed67e5fe46cce2f3c"},
]
flake8-polyfill = [
    {file = "flake8-polyfill-1.0.2.tar.gz", hash = "sha256:e44b087597f6da52ec6393a709e7108b2905317d0c0b744cdca6208e670d8eda"},
    {file = "flake8_polyfill-1.0.2-py2.py3-none-any.whl", hash = "sha256:12be6a34ee3ab795b19ca73505e7b55826d5f6ad7230d31b18e106400169b9e9"},
]
flake8-string-format = [
    {file = "flake8-string-format-0.3.0.tar.gz", hash = "sha256:65f3da786a1461ef77fca3780b314edb2853c377f2e35069723348c8917deaa2"},
    {file = "flake8_string_format-0.3.0-py2.py3-none-any.whl", hash = "sha256:812ff431f10576a74c89be4e85b8e075a705be39bc40c4b4278b5b13e2afa9af"},
]
flake8-tidy-imports = [
    {file = "flake8-tidy-imports-4.4.1.tar.gz", hash = "sha256:c18b3351b998787db071e766e318da1f0bd9d5cecc69c4022a69e7aa2efb2c51"},
    {file = "flake8_tidy_imports-4.4.1-py3-none-any.whl", hash = "sha256:631a1ba9daaedbe8bb53f6086c5a92b390e98371205259e0e311a378df8c3dc8"},
]
flake8-todo = [
    {file = "flake8-todo-0.7.tar.gz", hash = "sha256:6e4c5491ff838c06fe5a771b0e95ee15fc005ca57196011011280fc834a85915"},
]
ghp-import = [
    {file = "ghp-import-2.0.1.tar.gz", hash = "sha256:753de2eace6e0f7d4edfb3cce5e3c3b98cd52aadb80163303d1d036bda7b4483"},
]
gitdb = [
    {file = "gitdb-4.0.7-py3-none-any.whl", hash = "sha256:6c4cc71933456991da20917998acbe6cf4fb41eeaab7d6d67fbc05ecd4c865b0"},
    {file = "gitdb-4.0.7.tar.gz", hash = "sha256:96bf5c08b157a666fec41129e6d327235284cca4c81e92109260f353ba138005"},
]
gitpython = [
    {file = "GitPython-3.1.20-py3-none-any.whl", hash = "sha256:b1e1c269deab1b08ce65403cf14e10d2ef1f6c89e33ea7c5e5bb0222ea593b8a"},
    {file = "GitPython-3.1.20.tar.gz", hash = "sha256:df0e072a200703a65387b0cfdf0466e3bab729c0458cf6b7349d0e9877636519"},
]
humanfriendly = [
    {file = "humanfriendly-9.2-py2.py3-none-any.whl", hash = "sha256:332da98c24cc150efcc91b5508b19115209272bfdf4b0764a56795932f854271"},
    {file = "humanfriendly-9.2.tar.gz", hash = "sha256:f7dba53ac7935fd0b4a2fc9a29e316ddd9ea135fb3052d3d0279d10c18ff9c48"},
]
identify = [
    {file = "identify-2.2.13-py2.py3-none-any.whl", hash = "sha256:7199679b5be13a6b40e6e19ea473e789b11b4e3b60986499b1f589ffb03c217c"},
    {file = "identify-2.2.13.tar.gz", hash = "sha256:7bc6e829392bd017236531963d2d937d66fc27cadc643ac0aba2ce9f26157c79"},
]
idna = [
    {file = "idna-3.2-py3-none-any.whl", hash = "sha256:14475042e284991034cb48e06f6851428fb14c4dc953acd9be9a5e95c7b6dd7a"},
    {file = "idna-3.2.tar.gz", hash = "sha256:467fbad99067910785144ce333826c71fb0e63a425657295239737f7ecd125f3"},
]
importlib-metadata = [
    {file = "importlib_metadata-4.6.4-py3-none-any.whl", hash = "sha256:ed5157fef23a4bc4594615a0dd8eba94b2bb36bf2a343fa3d8bb2fa0a62a99d5"},
    {file = "importlib_metadata-4.6.4.tar.gz", hash = "sha256:7b30a78db2922d78a6f47fb30683156a14f3c6aa5cc23f77cc8967e9ab2d002f"},
]
iniconfig = [
    {file = "iniconfig-1.1.1-py2.py3-none-any.whl", hash = "sha256:011e24c64b7f47f6ebd835bb12a743f2fbe9a26d4cecaa7f53bc4f35ee9da8b3"},
    {file = "iniconfig-1.1.1.tar.gz", hash = "sha256:bc3af051d7d14b2ee5ef9969666def0cd1a000e121eaea580d4a313df4b37f32"},
]
isort = [
    {file = "isort-5.9.3-py3-none-any.whl", hash = "sha256:e17d6e2b81095c9db0a03a8025a957f334d6ea30b26f9ec70805411e5c7c81f2"},
    {file = "isort-5.9.3.tar.gz", hash = "sha256:9c2ea1e62d871267b78307fe511c0838ba0da28698c5732d54e2790bf3ba9899"},
]
jinja2 = [
    {file = "Jinja2-3.0.1-py3-none-any.whl", hash = "sha256:1f06f2da51e7b56b8f238affdd6b4e2c61e39598a378cc49345bc1bd42a978a4"},
    {file = "Jinja2-3.0.1.tar.gz", hash = "sha256:703f484b47a6af502e743c9122595cc812b0271f661722403114f71a79d0f5a4"},
]
markdown = [
    {file = "Markdown-3.3.4-py3-none-any.whl", hash = "sha256:96c3ba1261de2f7547b46a00ea8463832c921d3f9d6aba3f255a6f71386db20c"},
    {file = "Markdown-3.3.4.tar.gz", hash = "sha256:31b5b491868dcc87d6c24b7e3d19a0d730d59d3e46f4eea6430a321bed387a49"},
]
markupsafe = [
    {file = "MarkupSafe-2.0.1-cp310-cp310-macosx_10_9_universal2.whl", hash = "sha256:d8446c54dc28c01e5a2dbac5a25f071f6653e6e40f3a8818e8b45d790fe6ef53"},
    {file = "MarkupSafe-2.0.1-cp310-cp310-macosx_10_9_x86_64.whl", hash = "sha256:36bc903cbb393720fad60fc28c10de6acf10dc6cc883f3e24ee4012371399a38"},
    {file = "MarkupSafe-2.0.1-cp310-cp310-manylinux_2_17_aarch64.manylinux2014_aarch64.whl", hash = "sha256:2d7d807855b419fc2ed3e631034685db6079889a1f01d5d9dac950f764da3dad"},
    {file = "MarkupSafe-2.0.1-cp310-cp310-manylinux_2_5_i686.manylinux1_i686.manylinux_2_12_i686.manylinux2010_i686.whl", hash = "sha256:add36cb2dbb8b736611303cd3bfcee00afd96471b09cda130da3581cbdc56a6d"},
    {file = "MarkupSafe-2.0.1-cp310-cp310-manylinux_2_5_x86_64.manylinux1_x86_64.manylinux_2_12_x86_64.manylinux2010_x86_64.whl", hash = "sha256:168cd0a3642de83558a5153c8bd34f175a9a6e7f6dc6384b9655d2697312a646"},
    {file = "MarkupSafe-2.0.1-cp310-cp310-win32.whl", hash = "sha256:99df47edb6bda1249d3e80fdabb1dab8c08ef3975f69aed437cb69d0a5de1e28"},
    {file = "MarkupSafe-2.0.1-cp310-cp310-win_amd64.whl", hash = "sha256:e0f138900af21926a02425cf736db95be9f4af72ba1bb21453432a07f6082134"},
    {file = "MarkupSafe-2.0.1-cp36-cp36m-macosx_10_9_x86_64.whl", hash = "sha256:f9081981fe268bd86831e5c75f7de206ef275defcb82bc70740ae6dc507aee51"},
    {file = "MarkupSafe-2.0.1-cp36-cp36m-manylinux1_i686.whl", hash = "sha256:0955295dd5eec6cb6cc2fe1698f4c6d84af2e92de33fbcac4111913cd100a6ff"},
    {file = "MarkupSafe-2.0.1-cp36-cp36m-manylinux1_x86_64.whl", hash = "sha256:0446679737af14f45767963a1a9ef7620189912317d095f2d9ffa183a4d25d2b"},
    {file = "MarkupSafe-2.0.1-cp36-cp36m-manylinux2010_i686.whl", hash = "sha256:f826e31d18b516f653fe296d967d700fddad5901ae07c622bb3705955e1faa94"},
    {file = "MarkupSafe-2.0.1-cp36-cp36m-manylinux2010_x86_64.whl", hash = "sha256:fa130dd50c57d53368c9d59395cb5526eda596d3ffe36666cd81a44d56e48872"},
    {file = "MarkupSafe-2.0.1-cp36-cp36m-manylinux2014_aarch64.whl", hash = "sha256:905fec760bd2fa1388bb5b489ee8ee5f7291d692638ea5f67982d968366bef9f"},
    {file = "MarkupSafe-2.0.1-cp36-cp36m-manylinux_2_17_aarch64.manylinux2014_aarch64.whl", hash = "sha256:bf5d821ffabf0ef3533c39c518f3357b171a1651c1ff6827325e4489b0e46c3c"},
    {file = "MarkupSafe-2.0.1-cp36-cp36m-manylinux_2_5_i686.manylinux1_i686.manylinux_2_12_i686.manylinux2010_i686.whl", hash = "sha256:0d4b31cc67ab36e3392bbf3862cfbadac3db12bdd8b02a2731f509ed5b829724"},
    {file = "MarkupSafe-2.0.1-cp36-cp36m-manylinux_2_5_x86_64.manylinux1_x86_64.manylinux_2_12_x86_64.manylinux2010_x86_64.whl", hash = "sha256:baa1a4e8f868845af802979fcdbf0bb11f94f1cb7ced4c4b8a351bb60d108145"},
    {file = "MarkupSafe-2.0.1-cp36-cp36m-win32.whl", hash = "sha256:6c4ca60fa24e85fe25b912b01e62cb969d69a23a5d5867682dd3e80b5b02581d"},
    {file = "MarkupSafe-2.0.1-cp36-cp36m-win_amd64.whl", hash = "sha256:b2f4bf27480f5e5e8ce285a8c8fd176c0b03e93dcc6646477d4630e83440c6a9"},
    {file = "MarkupSafe-2.0.1-cp37-cp37m-macosx_10_9_x86_64.whl", hash = "sha256:0717a7390a68be14b8c793ba258e075c6f4ca819f15edfc2a3a027c823718567"},
    {file = "MarkupSafe-2.0.1-cp37-cp37m-manylinux1_i686.whl", hash = "sha256:6557b31b5e2c9ddf0de32a691f2312a32f77cd7681d8af66c2692efdbef84c18"},
    {file = "MarkupSafe-2.0.1-cp37-cp37m-manylinux1_x86_64.whl", hash = "sha256:49e3ceeabbfb9d66c3aef5af3a60cc43b85c33df25ce03d0031a608b0a8b2e3f"},
    {file = "MarkupSafe-2.0.1-cp37-cp37m-manylinux2010_i686.whl", hash = "sha256:d7f9850398e85aba693bb640262d3611788b1f29a79f0c93c565694658f4071f"},
    {file = "MarkupSafe-2.0.1-cp37-cp37m-manylinux2010_x86_64.whl", hash = "sha256:6a7fae0dd14cf60ad5ff42baa2e95727c3d81ded453457771d02b7d2b3f9c0c2"},
    {file = "MarkupSafe-2.0.1-cp37-cp37m-manylinux2014_aarch64.whl", hash = "sha256:b7f2d075102dc8c794cbde1947378051c4e5180d52d276987b8d28a3bd58c17d"},
    {file = "MarkupSafe-2.0.1-cp37-cp37m-manylinux_2_17_aarch64.manylinux2014_aarch64.whl", hash = "sha256:e9936f0b261d4df76ad22f8fee3ae83b60d7c3e871292cd42f40b81b70afae85"},
    {file = "MarkupSafe-2.0.1-cp37-cp37m-manylinux_2_5_i686.manylinux1_i686.manylinux_2_12_i686.manylinux2010_i686.whl", hash = "sha256:2a7d351cbd8cfeb19ca00de495e224dea7e7d919659c2841bbb7f420ad03e2d6"},
    {file = "MarkupSafe-2.0.1-cp37-cp37m-manylinux_2_5_x86_64.manylinux1_x86_64.manylinux_2_12_x86_64.manylinux2010_x86_64.whl", hash = "sha256:60bf42e36abfaf9aff1f50f52644b336d4f0a3fd6d8a60ca0d054ac9f713a864"},
    {file = "MarkupSafe-2.0.1-cp37-cp37m-win32.whl", hash = "sha256:a30e67a65b53ea0a5e62fe23682cfe22712e01f453b95233b25502f7c61cb415"},
    {file = "MarkupSafe-2.0.1-cp37-cp37m-win_amd64.whl", hash = "sha256:611d1ad9a4288cf3e3c16014564df047fe08410e628f89805e475368bd304914"},
    {file = "MarkupSafe-2.0.1-cp38-cp38-macosx_10_9_universal2.whl", hash = "sha256:5bb28c636d87e840583ee3adeb78172efc47c8b26127267f54a9c0ec251d41a9"},
    {file = "MarkupSafe-2.0.1-cp38-cp38-macosx_10_9_x86_64.whl", hash = "sha256:be98f628055368795d818ebf93da628541e10b75b41c559fdf36d104c5787066"},
    {file = "MarkupSafe-2.0.1-cp38-cp38-manylinux1_i686.whl", hash = "sha256:1d609f577dc6e1aa17d746f8bd3c31aa4d258f4070d61b2aa5c4166c1539de35"},
    {file = "MarkupSafe-2.0.1-cp38-cp38-manylinux1_x86_64.whl", hash = "sha256:7d91275b0245b1da4d4cfa07e0faedd5b0812efc15b702576d103293e252af1b"},
    {file = "MarkupSafe-2.0.1-cp38-cp38-manylinux2010_i686.whl", hash = "sha256:01a9b8ea66f1658938f65b93a85ebe8bc016e6769611be228d797c9d998dd298"},
    {file = "MarkupSafe-2.0.1-cp38-cp38-manylinux2010_x86_64.whl", hash = "sha256:47ab1e7b91c098ab893b828deafa1203de86d0bc6ab587b160f78fe6c4011f75"},
    {file = "MarkupSafe-2.0.1-cp38-cp38-manylinux2014_aarch64.whl", hash = "sha256:97383d78eb34da7e1fa37dd273c20ad4320929af65d156e35a5e2d89566d9dfb"},
    {file = "MarkupSafe-2.0.1-cp38-cp38-manylinux_2_17_aarch64.manylinux2014_aarch64.whl", hash = "sha256:6fcf051089389abe060c9cd7caa212c707e58153afa2c649f00346ce6d260f1b"},
    {file = "MarkupSafe-2.0.1-cp38-cp38-manylinux_2_5_i686.manylinux1_i686.manylinux_2_12_i686.manylinux2010_i686.whl", hash = "sha256:5855f8438a7d1d458206a2466bf82b0f104a3724bf96a1c781ab731e4201731a"},
    {file = "MarkupSafe-2.0.1-cp38-cp38-manylinux_2_5_x86_64.manylinux1_x86_64.manylinux_2_12_x86_64.manylinux2010_x86_64.whl", hash = "sha256:3dd007d54ee88b46be476e293f48c85048603f5f516008bee124ddd891398ed6"},
    {file = "MarkupSafe-2.0.1-cp38-cp38-win32.whl", hash = "sha256:023cb26ec21ece8dc3907c0e8320058b2e0cb3c55cf9564da612bc325bed5e64"},
    {file = "MarkupSafe-2.0.1-cp38-cp38-win_amd64.whl", hash = "sha256:984d76483eb32f1bcb536dc27e4ad56bba4baa70be32fa87152832cdd9db0833"},
    {file = "MarkupSafe-2.0.1-cp39-cp39-macosx_10_9_universal2.whl", hash = "sha256:2ef54abee730b502252bcdf31b10dacb0a416229b72c18b19e24a4509f273d26"},
    {file = "MarkupSafe-2.0.1-cp39-cp39-macosx_10_9_x86_64.whl", hash = "sha256:3c112550557578c26af18a1ccc9e090bfe03832ae994343cfdacd287db6a6ae7"},
    {file = "MarkupSafe-2.0.1-cp39-cp39-manylinux1_i686.whl", hash = "sha256:53edb4da6925ad13c07b6d26c2a852bd81e364f95301c66e930ab2aef5b5ddd8"},
    {file = "MarkupSafe-2.0.1-cp39-cp39-manylinux1_x86_64.whl", hash = "sha256:f5653a225f31e113b152e56f154ccbe59eeb1c7487b39b9d9f9cdb58e6c79dc5"},
    {file = "MarkupSafe-2.0.1-cp39-cp39-manylinux2010_i686.whl", hash = "sha256:4efca8f86c54b22348a5467704e3fec767b2db12fc39c6d963168ab1d3fc9135"},
    {file = "MarkupSafe-2.0.1-cp39-cp39-manylinux2010_x86_64.whl", hash = "sha256:ab3ef638ace319fa26553db0624c4699e31a28bb2a835c5faca8f8acf6a5a902"},
    {file = "MarkupSafe-2.0.1-cp39-cp39-manylinux2014_aarch64.whl", hash = "sha256:f8ba0e8349a38d3001fae7eadded3f6606f0da5d748ee53cc1dab1d6527b9509"},
    {file = "MarkupSafe-2.0.1-cp39-cp39-manylinux_2_17_aarch64.manylinux2014_aarch64.whl", hash = "sha256:c47adbc92fc1bb2b3274c4b3a43ae0e4573d9fbff4f54cd484555edbf030baf1"},
    {file = "MarkupSafe-2.0.1-cp39-cp39-manylinux_2_5_i686.manylinux1_i686.manylinux_2_12_i686.manylinux2010_i686.whl", hash = "sha256:37205cac2a79194e3750b0af2a5720d95f786a55ce7df90c3af697bfa100eaac"},
    {file = "MarkupSafe-2.0.1-cp39-cp39-manylinux_2_5_x86_64.manylinux1_x86_64.manylinux_2_12_x86_64.manylinux2010_x86_64.whl", hash = "sha256:1f2ade76b9903f39aa442b4aadd2177decb66525062db244b35d71d0ee8599b6"},
    {file = "MarkupSafe-2.0.1-cp39-cp39-win32.whl", hash = "sha256:10f82115e21dc0dfec9ab5c0223652f7197feb168c940f3ef61563fc2d6beb74"},
    {file = "MarkupSafe-2.0.1-cp39-cp39-win_amd64.whl", hash = "sha256:693ce3f9e70a6cf7d2fb9e6c9d8b204b6b39897a2c4a1aa65728d5ac97dcc1d8"},
    {file = "MarkupSafe-2.0.1.tar.gz", hash = "sha256:594c67807fb16238b30c44bdf74f36c02cdf22d1c8cda91ef8a0ed8dabf5620a"},
]
mccabe = [
    {file = "mccabe-0.6.1-py2.py3-none-any.whl", hash = "sha256:ab8a6258860da4b6677da4bd2fe5dc2c659cff31b3ee4f7f5d64e79735b80d42"},
    {file = "mccabe-0.6.1.tar.gz", hash = "sha256:dd8d182285a0fe56bace7f45b5e7d1a6ebcbf524e8f3bd87eb0f125271b8831f"},
]
mergedeep = [
    {file = "mergedeep-1.3.4-py3-none-any.whl", hash = "sha256:70775750742b25c0d8f36c55aed03d24c3384d17c951b3175d898bd778ef0307"},
    {file = "mergedeep-1.3.4.tar.gz", hash = "sha256:0096d52e9dad9939c3d975a774666af186eda617e6ca84df4c94dec30004f2a8"},
]
mkdocs = [
    {file = "mkdocs-1.2.2-py3-none-any.whl", hash = "sha256:d019ff8e17ec746afeb54eb9eb4112b5e959597aebc971da46a5c9486137f0ff"},
    {file = "mkdocs-1.2.2.tar.gz", hash = "sha256:a334f5bd98ec960638511366eb8c5abc9c99b9083a0ed2401d8791b112d6b078"},
]
mkdocs-markdownextradata-plugin = [
    {file = "mkdocs-markdownextradata-plugin-0.1.9.tar.gz", hash = "sha256:0147ce850b9c54ded307a6739f8027828eff83baf332d4b28eb7d3e664f71af0"},
    {file = "mkdocs_markdownextradata_plugin-0.1.9-py3-none-any.whl", hash = "sha256:1e8f17d43ebef424af09992290507abb82eed84ff2b3ac28c342d57053843409"},
]
mkdocs-material = [
    {file = "mkdocs-material-7.2.4.tar.gz", hash = "sha256:0e19402480a80add9b0fe777e9be80fafb9583ec2c91e43deaef29d1a432d018"},
    {file = "mkdocs_material-7.2.4-py2.py3-none-any.whl", hash = "sha256:f554c84286b485c7d47e89c14c2fc062fc57b65f9c26fa1687720fe4f569b837"},
]
mkdocs-material-extensions = [
    {file = "mkdocs-material-extensions-1.0.1.tar.gz", hash = "sha256:6947fb7f5e4291e3c61405bad3539d81e0b3cd62ae0d66ced018128af509c68f"},
    {file = "mkdocs_material_extensions-1.0.1-py3-none-any.whl", hash = "sha256:d90c807a88348aa6d1805657ec5c0b2d8d609c110e62b9dce4daf7fa981fa338"},
]
mslex = [
    {file = "mslex-0.3.0-py2.py3-none-any.whl", hash = "sha256:380cb14abf8fabf40e56df5c8b21a6d533dc5cbdcfe42406bbf08dda8f42e42a"},
    {file = "mslex-0.3.0.tar.gz", hash = "sha256:4a1ac3f25025cad78ad2fe499dd16d42759f7a3801645399cce5c404415daa97"},
]
multidict = [
    {file = "multidict-5.1.0-cp36-cp36m-macosx_10_14_x86_64.whl", hash = "sha256:b7993704f1a4b204e71debe6095150d43b2ee6150fa4f44d6d966ec356a8d61f"},
    {file = "multidict-5.1.0-cp36-cp36m-manylinux1_i686.whl", hash = "sha256:9dd6e9b1a913d096ac95d0399bd737e00f2af1e1594a787e00f7975778c8b2bf"},
    {file = "multidict-5.1.0-cp36-cp36m-manylinux2014_aarch64.whl", hash = "sha256:f21756997ad8ef815d8ef3d34edd98804ab5ea337feedcd62fb52d22bf531281"},
    {file = "multidict-5.1.0-cp36-cp36m-manylinux2014_i686.whl", hash = "sha256:1ab820665e67373de5802acae069a6a05567ae234ddb129f31d290fc3d1aa56d"},
    {file = "multidict-5.1.0-cp36-cp36m-manylinux2014_ppc64le.whl", hash = "sha256:9436dc58c123f07b230383083855593550c4d301d2532045a17ccf6eca505f6d"},
    {file = "multidict-5.1.0-cp36-cp36m-manylinux2014_s390x.whl", hash = "sha256:830f57206cc96ed0ccf68304141fec9481a096c4d2e2831f311bde1c404401da"},
    {file = "multidict-5.1.0-cp36-cp36m-manylinux2014_x86_64.whl", hash = "sha256:2e68965192c4ea61fff1b81c14ff712fc7dc15d2bd120602e4a3494ea6584224"},
    {file = "multidict-5.1.0-cp36-cp36m-win32.whl", hash = "sha256:2f1a132f1c88724674271d636e6b7351477c27722f2ed789f719f9e3545a3d26"},
    {file = "multidict-5.1.0-cp36-cp36m-win_amd64.whl", hash = "sha256:3a4f32116f8f72ecf2a29dabfb27b23ab7cdc0ba807e8459e59a93a9be9506f6"},
    {file = "multidict-5.1.0-cp37-cp37m-macosx_10_14_x86_64.whl", hash = "sha256:46c73e09ad374a6d876c599f2328161bcd95e280f84d2060cf57991dec5cfe76"},
    {file = "multidict-5.1.0-cp37-cp37m-manylinux1_i686.whl", hash = "sha256:018132dbd8688c7a69ad89c4a3f39ea2f9f33302ebe567a879da8f4ca73f0d0a"},
    {file = "multidict-5.1.0-cp37-cp37m-manylinux2014_aarch64.whl", hash = "sha256:4b186eb7d6ae7c06eb4392411189469e6a820da81447f46c0072a41c748ab73f"},
    {file = "multidict-5.1.0-cp37-cp37m-manylinux2014_i686.whl", hash = "sha256:3a041b76d13706b7fff23b9fc83117c7b8fe8d5fe9e6be45eee72b9baa75f348"},
    {file = "multidict-5.1.0-cp37-cp37m-manylinux2014_ppc64le.whl", hash = "sha256:051012ccee979b2b06be928a6150d237aec75dd6bf2d1eeeb190baf2b05abc93"},
    {file = "multidict-5.1.0-cp37-cp37m-manylinux2014_s390x.whl", hash = "sha256:6a4d5ce640e37b0efcc8441caeea8f43a06addace2335bd11151bc02d2ee31f9"},
    {file = "multidict-5.1.0-cp37-cp37m-manylinux2014_x86_64.whl", hash = "sha256:5cf3443199b83ed9e955f511b5b241fd3ae004e3cb81c58ec10f4fe47c7dce37"},
    {file = "multidict-5.1.0-cp37-cp37m-win32.whl", hash = "sha256:f200755768dc19c6f4e2b672421e0ebb3dd54c38d5a4f262b872d8cfcc9e93b5"},
    {file = "multidict-5.1.0-cp37-cp37m-win_amd64.whl", hash = "sha256:05c20b68e512166fddba59a918773ba002fdd77800cad9f55b59790030bab632"},
    {file = "multidict-5.1.0-cp38-cp38-macosx_10_14_x86_64.whl", hash = "sha256:54fd1e83a184e19c598d5e70ba508196fd0bbdd676ce159feb412a4a6664f952"},
    {file = "multidict-5.1.0-cp38-cp38-manylinux1_i686.whl", hash = "sha256:0e3c84e6c67eba89c2dbcee08504ba8644ab4284863452450520dad8f1e89b79"},
    {file = "multidict-5.1.0-cp38-cp38-manylinux2014_aarch64.whl", hash = "sha256:dc862056f76443a0db4509116c5cd480fe1b6a2d45512a653f9a855cc0517456"},
    {file = "multidict-5.1.0-cp38-cp38-manylinux2014_i686.whl", hash = "sha256:0e929169f9c090dae0646a011c8b058e5e5fb391466016b39d21745b48817fd7"},
    {file = "multidict-5.1.0-cp38-cp38-manylinux2014_ppc64le.whl", hash = "sha256:d81eddcb12d608cc08081fa88d046c78afb1bf8107e6feab5d43503fea74a635"},
    {file = "multidict-5.1.0-cp38-cp38-manylinux2014_s390x.whl", hash = "sha256:585fd452dd7782130d112f7ddf3473ffdd521414674c33876187e101b588738a"},
    {file = "multidict-5.1.0-cp38-cp38-manylinux2014_x86_64.whl", hash = "sha256:37e5438e1c78931df5d3c0c78ae049092877e5e9c02dd1ff5abb9cf27a5914ea"},
    {file = "multidict-5.1.0-cp38-cp38-win32.whl", hash = "sha256:07b42215124aedecc6083f1ce6b7e5ec5b50047afa701f3442054373a6deb656"},
    {file = "multidict-5.1.0-cp38-cp38-win_amd64.whl", hash = "sha256:929006d3c2d923788ba153ad0de8ed2e5ed39fdbe8e7be21e2f22ed06c6783d3"},
    {file = "multidict-5.1.0-cp39-cp39-macosx_10_14_x86_64.whl", hash = "sha256:b797515be8743b771aa868f83563f789bbd4b236659ba52243b735d80b29ed93"},
    {file = "multidict-5.1.0-cp39-cp39-manylinux1_i686.whl", hash = "sha256:d5c65bdf4484872c4af3150aeebe101ba560dcfb34488d9a8ff8dbcd21079647"},
    {file = "multidict-5.1.0-cp39-cp39-manylinux2014_aarch64.whl", hash = "sha256:b47a43177a5e65b771b80db71e7be76c0ba23cc8aa73eeeb089ed5219cdbe27d"},
    {file = "multidict-5.1.0-cp39-cp39-manylinux2014_i686.whl", hash = "sha256:806068d4f86cb06af37cd65821554f98240a19ce646d3cd24e1c33587f313eb8"},
    {file = "multidict-5.1.0-cp39-cp39-manylinux2014_ppc64le.whl", hash = "sha256:46dd362c2f045095c920162e9307de5ffd0a1bfbba0a6e990b344366f55a30c1"},
    {file = "multidict-5.1.0-cp39-cp39-manylinux2014_s390x.whl", hash = "sha256:ace010325c787c378afd7f7c1ac66b26313b3344628652eacd149bdd23c68841"},
    {file = "multidict-5.1.0-cp39-cp39-manylinux2014_x86_64.whl", hash = "sha256:ecc771ab628ea281517e24fd2c52e8f31c41e66652d07599ad8818abaad38cda"},
    {file = "multidict-5.1.0-cp39-cp39-win32.whl", hash = "sha256:fc13a9524bc18b6fb6e0dbec3533ba0496bbed167c56d0aabefd965584557d80"},
    {file = "multidict-5.1.0-cp39-cp39-win_amd64.whl", hash = "sha256:7df80d07818b385f3129180369079bd6934cf70469f99daaebfac89dca288359"},
    {file = "multidict-5.1.0.tar.gz", hash = "sha256:25b4e5f22d3a37ddf3effc0710ba692cfc792c2b9edfb9c05aefe823256e84d5"},
]
mypy-extensions = [
    {file = "mypy_extensions-0.4.3-py2.py3-none-any.whl", hash = "sha256:090fedd75945a69ae91ce1303b5824f428daf5a028d2f6ab8a299250a846f15d"},
    {file = "mypy_extensions-0.4.3.tar.gz", hash = "sha256:2d82818f5bb3e369420cb3c4060a7970edba416647068eb4c5343488a6c604a8"},
]
nodeenv = [
    {file = "nodeenv-1.6.0-py2.py3-none-any.whl", hash = "sha256:621e6b7076565ddcacd2db0294c0381e01fd28945ab36bcf00f41c5daf63bef7"},
    {file = "nodeenv-1.6.0.tar.gz", hash = "sha256:3ef13ff90291ba2a4a7a4ff9a979b63ffdd00a464dbe04acf0ea6471517a4c2b"},
]
packaging = [
    {file = "packaging-21.0-py3-none-any.whl", hash = "sha256:c86254f9220d55e31cc94d69bade760f0847da8000def4dfe1c6b872fd14ff14"},
    {file = "packaging-21.0.tar.gz", hash = "sha256:7dc96269f53a4ccec5c0670940a4281106dd0bb343f47b7471f779df49c2fbe7"},
]
pathspec = [
    {file = "pathspec-0.9.0-py2.py3-none-any.whl", hash = "sha256:7d15c4ddb0b5c802d161efc417ec1a2558ea2653c2e8ad9c19098201dc1c993a"},
    {file = "pathspec-0.9.0.tar.gz", hash = "sha256:e564499435a2673d586f6b2130bb5b95f04a3ba06f81b8f895b651a3c76aabb1"},
]
pbr = [
    {file = "pbr-5.6.0-py2.py3-none-any.whl", hash = "sha256:c68c661ac5cc81058ac94247278eeda6d2e6aecb3e227b0387c30d277e7ef8d4"},
    {file = "pbr-5.6.0.tar.gz", hash = "sha256:42df03e7797b796625b1029c0400279c7c34fd7df24a7d7818a1abb5b38710dd"},
]
pep8-naming = [
    {file = "pep8-naming-0.12.1.tar.gz", hash = "sha256:bb2455947757d162aa4cad55dba4ce029005cd1692f2899a21d51d8630ca7841"},
    {file = "pep8_naming-0.12.1-py2.py3-none-any.whl", hash = "sha256:4a8daeaeb33cfcde779309fc0c9c0a68a3bbe2ad8a8308b763c5068f86eb9f37"},
]
platformdirs = [
    {file = "platformdirs-2.2.0-py3-none-any.whl", hash = "sha256:4666d822218db6a262bdfdc9c39d21f23b4cfdb08af331a81e92751daf6c866c"},
    {file = "platformdirs-2.2.0.tar.gz", hash = "sha256:632daad3ab546bd8e6af0537d09805cec458dce201bccfe23012df73332e181e"},
]
pluggy = [
    {file = "pluggy-0.13.1-py2.py3-none-any.whl", hash = "sha256:966c145cd83c96502c3c3868f50408687b38434af77734af1e9ca461a4081d2d"},
    {file = "pluggy-0.13.1.tar.gz", hash = "sha256:15b2acde666561e1298d71b523007ed7364de07029219b604cf808bfa1c765b0"},
]
pre-commit = [
    {file = "pre_commit-2.14.0-py2.py3-none-any.whl", hash = "sha256:ec3045ae62e1aa2eecfb8e86fa3025c2e3698f77394ef8d2011ce0aedd85b2d4"},
    {file = "pre_commit-2.14.0.tar.gz", hash = "sha256:2386eeb4cf6633712c7cc9ede83684d53c8cafca6b59f79c738098b51c6d206c"},
]
psutil = [
    {file = "psutil-5.8.0-cp27-cp27m-macosx_10_9_x86_64.whl", hash = "sha256:0066a82f7b1b37d334e68697faba68e5ad5e858279fd6351c8ca6024e8d6ba64"},
    {file = "psutil-5.8.0-cp27-cp27m-manylinux2010_i686.whl", hash = "sha256:0ae6f386d8d297177fd288be6e8d1afc05966878704dad9847719650e44fc49c"},
    {file = "psutil-5.8.0-cp27-cp27m-manylinux2010_x86_64.whl", hash = "sha256:12d844996d6c2b1d3881cfa6fa201fd635971869a9da945cf6756105af73d2df"},
    {file = "psutil-5.8.0-cp27-cp27mu-manylinux2010_i686.whl", hash = "sha256:02b8292609b1f7fcb34173b25e48d0da8667bc85f81d7476584d889c6e0f2131"},
    {file = "psutil-5.8.0-cp27-cp27mu-manylinux2010_x86_64.whl", hash = "sha256:6ffe81843131ee0ffa02c317186ed1e759a145267d54fdef1bc4ea5f5931ab60"},
    {file = "psutil-5.8.0-cp27-none-win32.whl", hash = "sha256:ea313bb02e5e25224e518e4352af4bf5e062755160f77e4b1767dd5ccb65f876"},
    {file = "psutil-5.8.0-cp27-none-win_amd64.whl", hash = "sha256:5da29e394bdedd9144c7331192e20c1f79283fb03b06e6abd3a8ae45ffecee65"},
    {file = "psutil-5.8.0-cp36-cp36m-macosx_10_9_x86_64.whl", hash = "sha256:74fb2557d1430fff18ff0d72613c5ca30c45cdbfcddd6a5773e9fc1fe9364be8"},
    {file = "psutil-5.8.0-cp36-cp36m-manylinux2010_i686.whl", hash = "sha256:74f2d0be88db96ada78756cb3a3e1b107ce8ab79f65aa885f76d7664e56928f6"},
    {file = "psutil-5.8.0-cp36-cp36m-manylinux2010_x86_64.whl", hash = "sha256:99de3e8739258b3c3e8669cb9757c9a861b2a25ad0955f8e53ac662d66de61ac"},
    {file = "psutil-5.8.0-cp36-cp36m-win32.whl", hash = "sha256:36b3b6c9e2a34b7d7fbae330a85bf72c30b1c827a4366a07443fc4b6270449e2"},
    {file = "psutil-5.8.0-cp36-cp36m-win_amd64.whl", hash = "sha256:52de075468cd394ac98c66f9ca33b2f54ae1d9bff1ef6b67a212ee8f639ec06d"},
    {file = "psutil-5.8.0-cp37-cp37m-macosx_10_9_x86_64.whl", hash = "sha256:c6a5fd10ce6b6344e616cf01cc5b849fa8103fbb5ba507b6b2dee4c11e84c935"},
    {file = "psutil-5.8.0-cp37-cp37m-manylinux2010_i686.whl", hash = "sha256:61f05864b42fedc0771d6d8e49c35f07efd209ade09a5afe6a5059e7bb7bf83d"},
    {file = "psutil-5.8.0-cp37-cp37m-manylinux2010_x86_64.whl", hash = "sha256:0dd4465a039d343925cdc29023bb6960ccf4e74a65ad53e768403746a9207023"},
    {file = "psutil-5.8.0-cp37-cp37m-win32.whl", hash = "sha256:1bff0d07e76114ec24ee32e7f7f8d0c4b0514b3fae93e3d2aaafd65d22502394"},
    {file = "psutil-5.8.0-cp37-cp37m-win_amd64.whl", hash = "sha256:fcc01e900c1d7bee2a37e5d6e4f9194760a93597c97fee89c4ae51701de03563"},
    {file = "psutil-5.8.0-cp38-cp38-macosx_10_9_x86_64.whl", hash = "sha256:6223d07a1ae93f86451d0198a0c361032c4c93ebd4bf6d25e2fb3edfad9571ef"},
    {file = "psutil-5.8.0-cp38-cp38-manylinux2010_i686.whl", hash = "sha256:d225cd8319aa1d3c85bf195c4e07d17d3cd68636b8fc97e6cf198f782f99af28"},
    {file = "psutil-5.8.0-cp38-cp38-manylinux2010_x86_64.whl", hash = "sha256:28ff7c95293ae74bf1ca1a79e8805fcde005c18a122ca983abf676ea3466362b"},
    {file = "psutil-5.8.0-cp38-cp38-win32.whl", hash = "sha256:ce8b867423291cb65cfc6d9c4955ee9bfc1e21fe03bb50e177f2b957f1c2469d"},
    {file = "psutil-5.8.0-cp38-cp38-win_amd64.whl", hash = "sha256:90f31c34d25b1b3ed6c40cdd34ff122b1887a825297c017e4cbd6796dd8b672d"},
    {file = "psutil-5.8.0-cp39-cp39-macosx_10_9_x86_64.whl", hash = "sha256:6323d5d845c2785efb20aded4726636546b26d3b577aded22492908f7c1bdda7"},
    {file = "psutil-5.8.0-cp39-cp39-manylinux2010_i686.whl", hash = "sha256:245b5509968ac0bd179287d91210cd3f37add77dad385ef238b275bad35fa1c4"},
    {file = "psutil-5.8.0-cp39-cp39-manylinux2010_x86_64.whl", hash = "sha256:90d4091c2d30ddd0a03e0b97e6a33a48628469b99585e2ad6bf21f17423b112b"},
    {file = "psutil-5.8.0-cp39-cp39-win32.whl", hash = "sha256:ea372bcc129394485824ae3e3ddabe67dc0b118d262c568b4d2602a7070afdb0"},
    {file = "psutil-5.8.0-cp39-cp39-win_amd64.whl", hash = "sha256:f4634b033faf0d968bb9220dd1c793b897ab7f1189956e1aa9eae752527127d3"},
    {file = "psutil-5.8.0.tar.gz", hash = "sha256:0c9ccb99ab76025f2f0bbecf341d4656e9c1351db8cc8a03ccd62e318ab4b5c6"},
]
py = [
    {file = "py-1.10.0-py2.py3-none-any.whl", hash = "sha256:3b80836aa6d1feeaa108e046da6423ab8f6ceda6468545ae8d02d9d58d18818a"},
    {file = "py-1.10.0.tar.gz", hash = "sha256:21b81bda15b66ef5e1a777a21c4dcd9c20ad3efd0b3f817e7a809035269e1bd3"},
]
pycares = [
    {file = "pycares-4.0.0-cp36-cp36m-macosx_10_9_x86_64.whl", hash = "sha256:db5a533111a3cfd481e7e4fb2bf8bef69f4fa100339803e0504dd5aecafb96a5"},
    {file = "pycares-4.0.0-cp36-cp36m-manylinux1_i686.whl", hash = "sha256:fdff88393c25016f417770d82678423fc7a56995abb2df3d2a1e55725db6977d"},
    {file = "pycares-4.0.0-cp36-cp36m-manylinux1_x86_64.whl", hash = "sha256:0aa97f900a7ffb259be77d640006585e2a907b0cd4edeee0e85cf16605995d5a"},
    {file = "pycares-4.0.0-cp36-cp36m-manylinux2010_i686.whl", hash = "sha256:a34b0e3e693dceb60b8a1169668d606c75cb100ceba0a2df53c234a0eb067fbc"},
    {file = "pycares-4.0.0-cp36-cp36m-manylinux2010_x86_64.whl", hash = "sha256:7661d6bbd51a337e7373cb356efa8be9b4655fda484e068f9455e939aec8d54e"},
    {file = "pycares-4.0.0-cp36-cp36m-manylinux2014_aarch64.whl", hash = "sha256:57315b8eb8fdbc56b3ad4932bc4b17132bb7c7fd2bd590f7fb84b6b522098aa9"},
    {file = "pycares-4.0.0-cp36-cp36m-win32.whl", hash = "sha256:dca9dc58845a9d083f302732a3130c68ded845ad5d463865d464e53c75a3dd45"},
    {file = "pycares-4.0.0-cp36-cp36m-win_amd64.whl", hash = "sha256:c95c964d5dd307e104b44b193095c67bb6b10c9eda1ffe7d44ab7a9e84c476d9"},
    {file = "pycares-4.0.0-cp37-cp37m-macosx_10_9_x86_64.whl", hash = "sha256:26e67e4f81c80a5955dcf6193f3d9bee3c491fc0056299b383b84d792252fba4"},
    {file = "pycares-4.0.0-cp37-cp37m-manylinux1_i686.whl", hash = "sha256:cd3011ffd5e1ad55880f7256791dbab9c43ebeda260474a968f19cd0319e1aef"},
    {file = "pycares-4.0.0-cp37-cp37m-manylinux1_x86_64.whl", hash = "sha256:1b959dd5921d207d759d421eece1b60416df33a7f862465739d5f2c363c2f523"},
    {file = "pycares-4.0.0-cp37-cp37m-manylinux2010_i686.whl", hash = "sha256:6f258c1b74c048a9501a25f732f11b401564005e5e3c18f1ca6cad0c3dc0fb19"},
    {file = "pycares-4.0.0-cp37-cp37m-manylinux2010_x86_64.whl", hash = "sha256:b17ef48729786e62b574c6431f675f4cb02b27691b49e7428a605a50cd59c072"},
    {file = "pycares-4.0.0-cp37-cp37m-manylinux2014_aarch64.whl", hash = "sha256:82b3259cb590ddd107a6d2dc52da2a2e9a986bf242e893d58c786af2f8191047"},
    {file = "pycares-4.0.0-cp37-cp37m-win32.whl", hash = "sha256:4876fc790ae32832ae270c4a010a1a77e12ddf8d8e6ad70ad0b0a9d506c985f7"},
    {file = "pycares-4.0.0-cp37-cp37m-win_amd64.whl", hash = "sha256:f60c04c5561b1ddf85ca4e626943cc09d7fb684e1adb22abb632095415a40fd7"},
    {file = "pycares-4.0.0-cp38-cp38-macosx_10_9_x86_64.whl", hash = "sha256:615406013cdcd1b445e5d1a551d276c6200b3abe77e534f8a7f7e1551208d14f"},
    {file = "pycares-4.0.0-cp38-cp38-manylinux1_i686.whl", hash = "sha256:6580aef5d1b29a88c3d72fe73c691eacfd454f86e74d3fdd18f4bad8e8def98b"},
    {file = "pycares-4.0.0-cp38-cp38-manylinux1_x86_64.whl", hash = "sha256:8ebb3ba0485f66cae8eed7ce3e9ed6f2c0bfd5e7319d5d0fbbb511064f17e1d4"},
    {file = "pycares-4.0.0-cp38-cp38-manylinux2010_i686.whl", hash = "sha256:c5362b7690ca481440f6b98395ac6df06aa50518ccb183c560464d1e5e2ab5d4"},
    {file = "pycares-4.0.0-cp38-cp38-manylinux2010_x86_64.whl", hash = "sha256:eb60be66accc9a9ea1018b591a1f5800cba83491d07e9acc8c56bc6e6607ab54"},
    {file = "pycares-4.0.0-cp38-cp38-manylinux2014_aarch64.whl", hash = "sha256:44896d6e191a6b5a914dbe3aa7c748481bf6ad19a9df33c1e76f8f2dc33fc8f0"},
    {file = "pycares-4.0.0-cp38-cp38-win32.whl", hash = "sha256:09b28fc7bc2cc05f7f69bf1636ddf46086e0a1837b62961e2092fcb40477320d"},
    {file = "pycares-4.0.0-cp38-cp38-win_amd64.whl", hash = "sha256:d4a5081e232c1d181883dcac4675807f3a6cf33911c4173fbea00c0523687ed4"},
    {file = "pycares-4.0.0-cp39-cp39-macosx_10_9_x86_64.whl", hash = "sha256:103353577a6266a53e71bfee4cf83825f1401fefa60f0fb8bdec35f13be6a5f2"},
    {file = "pycares-4.0.0-cp39-cp39-manylinux1_i686.whl", hash = "sha256:ad6caf580ee69806fc6534be93ddbb6e99bf94296d79ab351c37b2992b17abfd"},
    {file = "pycares-4.0.0-cp39-cp39-manylinux1_x86_64.whl", hash = "sha256:3d5e50c95849f6905d2a9dbf02ed03f82580173e3c5604a39e2ad054185631f1"},
    {file = "pycares-4.0.0-cp39-cp39-manylinux2010_i686.whl", hash = "sha256:53bc4f181b19576499b02cea4b45391e8dcbe30abd4cd01492f66bfc15615a13"},
    {file = "pycares-4.0.0-cp39-cp39-manylinux2010_x86_64.whl", hash = "sha256:d52f9c725d2a826d5ffa37681eb07ffb996bfe21788590ef257664a3898fc0b5"},
    {file = "pycares-4.0.0-cp39-cp39-manylinux2014_aarch64.whl", hash = "sha256:3c7fb8d34ee11971c39acfaf98d0fac66725385ccef3bfe1b174c92b210e1aa4"},
    {file = "pycares-4.0.0-cp39-cp39-win32.whl", hash = "sha256:e9773e07684a55f54657df05237267611a77b294ec3bacb5f851c4ffca38a465"},
    {file = "pycares-4.0.0-cp39-cp39-win_amd64.whl", hash = "sha256:38e54037f36c149146ff15f17a4a963fbdd0f9871d4a21cd94ff9f368140f57e"},
    {file = "pycares-4.0.0.tar.gz", hash = "sha256:d0154fc5753b088758fbec9bc137e1b24bb84fc0c6a09725c8bac25a342311cd"},
]
pycodestyle = [
    {file = "pycodestyle-2.7.0-py2.py3-none-any.whl", hash = "sha256:514f76d918fcc0b55c6680472f0a37970994e07bbb80725808c17089be302068"},
    {file = "pycodestyle-2.7.0.tar.gz", hash = "sha256:c389c1d06bf7904078ca03399a4816f974a1d590090fecea0c63ec26ebaf1cef"},
]
pycparser = [
    {file = "pycparser-2.20-py2.py3-none-any.whl", hash = "sha256:7582ad22678f0fcd81102833f60ef8d0e57288b6b5fb00323d101be910e35705"},
    {file = "pycparser-2.20.tar.gz", hash = "sha256:2d475327684562c3a96cc71adf7dc8c4f0565175cf86b6d7a404ff4c771f15f0"},
]
pydantic = [
    {file = "pydantic-1.8.2-cp36-cp36m-macosx_10_9_x86_64.whl", hash = "sha256:05ddfd37c1720c392f4e0d43c484217b7521558302e7069ce8d318438d297739"},
    {file = "pydantic-1.8.2-cp36-cp36m-manylinux1_i686.whl", hash = "sha256:a7c6002203fe2c5a1b5cbb141bb85060cbff88c2d78eccbc72d97eb7022c43e4"},
    {file = "pydantic-1.8.2-cp36-cp36m-manylinux2014_i686.whl", hash = "sha256:589eb6cd6361e8ac341db97602eb7f354551482368a37f4fd086c0733548308e"},
    {file = "pydantic-1.8.2-cp36-cp36m-manylinux2014_x86_64.whl", hash = "sha256:10e5622224245941efc193ad1d159887872776df7a8fd592ed746aa25d071840"},
    {file = "pydantic-1.8.2-cp36-cp36m-win_amd64.whl", hash = "sha256:99a9fc39470010c45c161a1dc584997f1feb13f689ecf645f59bb4ba623e586b"},
    {file = "pydantic-1.8.2-cp37-cp37m-macosx_10_9_x86_64.whl", hash = "sha256:a83db7205f60c6a86f2c44a61791d993dff4b73135df1973ecd9eed5ea0bda20"},
    {file = "pydantic-1.8.2-cp37-cp37m-manylinux1_i686.whl", hash = "sha256:41b542c0b3c42dc17da70554bc6f38cbc30d7066d2c2815a94499b5684582ecb"},
    {file = "pydantic-1.8.2-cp37-cp37m-manylinux2014_i686.whl", hash = "sha256:ea5cb40a3b23b3265f6325727ddfc45141b08ed665458be8c6285e7b85bd73a1"},
    {file = "pydantic-1.8.2-cp37-cp37m-manylinux2014_x86_64.whl", hash = "sha256:18b5ea242dd3e62dbf89b2b0ec9ba6c7b5abaf6af85b95a97b00279f65845a23"},
    {file = "pydantic-1.8.2-cp37-cp37m-win_amd64.whl", hash = "sha256:234a6c19f1c14e25e362cb05c68afb7f183eb931dd3cd4605eafff055ebbf287"},
    {file = "pydantic-1.8.2-cp38-cp38-macosx_10_9_x86_64.whl", hash = "sha256:021ea0e4133e8c824775a0cfe098677acf6fa5a3cbf9206a376eed3fc09302cd"},
    {file = "pydantic-1.8.2-cp38-cp38-manylinux1_i686.whl", hash = "sha256:e710876437bc07bd414ff453ac8ec63d219e7690128d925c6e82889d674bb505"},
    {file = "pydantic-1.8.2-cp38-cp38-manylinux2014_i686.whl", hash = "sha256:ac8eed4ca3bd3aadc58a13c2aa93cd8a884bcf21cb019f8cfecaae3b6ce3746e"},
    {file = "pydantic-1.8.2-cp38-cp38-manylinux2014_x86_64.whl", hash = "sha256:4a03cbbe743e9c7247ceae6f0d8898f7a64bb65800a45cbdc52d65e370570820"},
    {file = "pydantic-1.8.2-cp38-cp38-win_amd64.whl", hash = "sha256:8621559dcf5afacf0069ed194278f35c255dc1a1385c28b32dd6c110fd6531b3"},
    {file = "pydantic-1.8.2-cp39-cp39-macosx_10_9_x86_64.whl", hash = "sha256:8b223557f9510cf0bfd8b01316bf6dd281cf41826607eada99662f5e4963f316"},
    {file = "pydantic-1.8.2-cp39-cp39-manylinux1_i686.whl", hash = "sha256:244ad78eeb388a43b0c927e74d3af78008e944074b7d0f4f696ddd5b2af43c62"},
    {file = "pydantic-1.8.2-cp39-cp39-manylinux2014_i686.whl", hash = "sha256:05ef5246a7ffd2ce12a619cbb29f3307b7c4509307b1b49f456657b43529dc6f"},
    {file = "pydantic-1.8.2-cp39-cp39-manylinux2014_x86_64.whl", hash = "sha256:54cd5121383f4a461ff7644c7ca20c0419d58052db70d8791eacbbe31528916b"},
    {file = "pydantic-1.8.2-cp39-cp39-win_amd64.whl", hash = "sha256:4be75bebf676a5f0f87937c6ddb061fa39cbea067240d98e298508c1bda6f3f3"},
    {file = "pydantic-1.8.2-py3-none-any.whl", hash = "sha256:fec866a0b59f372b7e776f2d7308511784dace622e0992a0b59ea3ccee0ae833"},
    {file = "pydantic-1.8.2.tar.gz", hash = "sha256:26464e57ccaafe72b7ad156fdaa4e9b9ef051f69e175dbbb463283000c05ab7b"},
]
pydocstyle = [
    {file = "pydocstyle-6.1.1-py3-none-any.whl", hash = "sha256:6987826d6775056839940041beef5c08cc7e3d71d63149b48e36727f70144dc4"},
    {file = "pydocstyle-6.1.1.tar.gz", hash = "sha256:1d41b7c459ba0ee6c345f2eb9ae827cab14a7533a88c5c6f7e94923f72df92dc"},
]
pyflakes = [
    {file = "pyflakes-2.3.1-py2.py3-none-any.whl", hash = "sha256:7893783d01b8a89811dd72d7dfd4d84ff098e5eed95cfa8905b22bbffe52efc3"},
    {file = "pyflakes-2.3.1.tar.gz", hash = "sha256:f5bc8ecabc05bb9d291eb5203d6810b49040f6ff446a756326104746cc00c1db"},
]
pygments = [
    {file = "Pygments-2.10.0-py3-none-any.whl", hash = "sha256:b8e67fe6af78f492b3c4b3e2970c0624cbf08beb1e493b2c99b9fa1b67a20380"},
    {file = "Pygments-2.10.0.tar.gz", hash = "sha256:f398865f7eb6874156579fdf36bc840a03cab64d1cde9e93d68f46a425ec52c6"},
]
pymdown-extensions = [
    {file = "pymdown-extensions-8.2.tar.gz", hash = "sha256:b6daa94aad9e1310f9c64c8b1f01e4ce82937ab7eb53bfc92876a97aca02a6f4"},
    {file = "pymdown_extensions-8.2-py3-none-any.whl", hash = "sha256:141452d8ed61165518f2c923454bf054866b85cf466feedb0eb68f04acdc2560"},
]
pyparsing = [
    {file = "pyparsing-2.4.7-py2.py3-none-any.whl", hash = "sha256:ef9d7589ef3c200abe66653d3f1ab1033c3c419ae9b9bdb1240a85b024efc88b"},
    {file = "pyparsing-2.4.7.tar.gz", hash = "sha256:c203ec8783bf771a155b207279b9bccb8dea02d8f0c9e5f8ead507bc3246ecc1"},
]
pyreadline = [
    {file = "pyreadline-2.1.win-amd64.exe", hash = "sha256:9ce5fa65b8992dfa373bddc5b6e0864ead8f291c94fbfec05fbd5c836162e67b"},
    {file = "pyreadline-2.1.win32.exe", hash = "sha256:65540c21bfe14405a3a77e4c085ecfce88724743a4ead47c66b84defcf82c32e"},
    {file = "pyreadline-2.1.zip", hash = "sha256:4530592fc2e85b25b1a9f79664433da09237c1a270e4d78ea5aa3a2c7229e2d1"},
]
pytest = [
    {file = "pytest-6.2.4-py3-none-any.whl", hash = "sha256:91ef2131a9bd6be8f76f1f08eac5c5317221d6ad1e143ae03894b862e8976890"},
    {file = "pytest-6.2.4.tar.gz", hash = "sha256:50bcad0a0b9c5a72c8e4e7c9855a3ad496ca6a881a3641b4260605450772c54b"},
]
pytest-asyncio = [
    {file = "pytest-asyncio-0.15.1.tar.gz", hash = "sha256:2564ceb9612bbd560d19ca4b41347b54e7835c2f792c504f698e05395ed63f6f"},
    {file = "pytest_asyncio-0.15.1-py3-none-any.whl", hash = "sha256:3042bcdf1c5d978f6b74d96a151c4cfb9dcece65006198389ccd7e6c60eb1eea"},
]
pytest-cov = [
    {file = "pytest-cov-2.12.1.tar.gz", hash = "sha256:261ceeb8c227b726249b376b8526b600f38667ee314f910353fa318caa01f4d7"},
    {file = "pytest_cov-2.12.1-py2.py3-none-any.whl", hash = "sha256:261bb9e47e65bd099c89c3edf92972865210c36813f80ede5277dceb77a4a62a"},
]
pytest-dependency = [
    {file = "pytest-dependency-0.5.1.tar.gz", hash = "sha256:c2a892906192663f85030a6ab91304e508e546cddfe557d692d61ec57a1d946b"},
]
pytest-docs = [
    {file = "pytest-docs-0.1.0.tar.gz", hash = "sha256:0ffa61dafd3aca81bb8e64416207b599e5906fde2d6ad68e430975196eb397e0"},
    {file = "pytest_docs-0.1.0-py3-none-any.whl", hash = "sha256:a7c37770dbc3e3279695639e5f73e21657c515b70c4c0d749745a397c5c599f5"},
]
pytest-forked = [
    {file = "pytest-forked-1.3.0.tar.gz", hash = "sha256:6aa9ac7e00ad1a539c41bec6d21011332de671e938c7637378ec9710204e37ca"},
    {file = "pytest_forked-1.3.0-py2.py3-none-any.whl", hash = "sha256:dc4147784048e70ef5d437951728825a131b81714b398d5d52f17c7c144d8815"},
]
pytest-xdist = [
    {file = "pytest-xdist-2.3.0.tar.gz", hash = "sha256:e8ecde2f85d88fbcadb7d28cb33da0fa29bca5cf7d5967fa89fc0e97e5299ea5"},
    {file = "pytest_xdist-2.3.0-py3-none-any.whl", hash = "sha256:ed3d7da961070fce2a01818b51f6888327fb88df4379edeb6b9d990e789d9c8d"},
]
python-dateutil = [
    {file = "python-dateutil-2.8.2.tar.gz", hash = "sha256:0123cacc1627ae19ddf3c27a5de5bd67ee4586fbdd6440d9748f8abb483d3e86"},
    {file = "python_dateutil-2.8.2-py2.py3-none-any.whl", hash = "sha256:961d03dc3453ebbc59dbdea9e4e11c5651520a876d0f4db161e8674aae935da9"},
]
python-dotenv = [
    {file = "python-dotenv-0.19.0.tar.gz", hash = "sha256:f521bc2ac9a8e03c736f62911605c5d83970021e3fa95b37d769e2bbbe9b6172"},
    {file = "python_dotenv-0.19.0-py2.py3-none-any.whl", hash = "sha256:aae25dc1ebe97c420f50b81fb0e5c949659af713f31fdb63c749ca68748f34b1"},
]
pyyaml = [
    {file = "PyYAML-5.4.1-cp27-cp27m-macosx_10_9_x86_64.whl", hash = "sha256:3b2b1824fe7112845700f815ff6a489360226a5609b96ec2190a45e62a9fc922"},
    {file = "PyYAML-5.4.1-cp27-cp27m-win32.whl", hash = "sha256:129def1b7c1bf22faffd67b8f3724645203b79d8f4cc81f674654d9902cb4393"},
    {file = "PyYAML-5.4.1-cp27-cp27m-win_amd64.whl", hash = "sha256:4465124ef1b18d9ace298060f4eccc64b0850899ac4ac53294547536533800c8"},
    {file = "PyYAML-5.4.1-cp27-cp27mu-manylinux1_x86_64.whl", hash = "sha256:bb4191dfc9306777bc594117aee052446b3fa88737cd13b7188d0e7aa8162185"},
    {file = "PyYAML-5.4.1-cp36-cp36m-macosx_10_9_x86_64.whl", hash = "sha256:6c78645d400265a062508ae399b60b8c167bf003db364ecb26dcab2bda048253"},
    {file = "PyYAML-5.4.1-cp36-cp36m-manylinux1_x86_64.whl", hash = "sha256:4e0583d24c881e14342eaf4ec5fbc97f934b999a6828693a99157fde912540cc"},
    {file = "PyYAML-5.4.1-cp36-cp36m-manylinux2014_aarch64.whl", hash = "sha256:72a01f726a9c7851ca9bfad6fd09ca4e090a023c00945ea05ba1638c09dc3347"},
    {file = "PyYAML-5.4.1-cp36-cp36m-manylinux2014_s390x.whl", hash = "sha256:895f61ef02e8fed38159bb70f7e100e00f471eae2bc838cd0f4ebb21e28f8541"},
    {file = "PyYAML-5.4.1-cp36-cp36m-win32.whl", hash = "sha256:3bd0e463264cf257d1ffd2e40223b197271046d09dadf73a0fe82b9c1fc385a5"},
    {file = "PyYAML-5.4.1-cp36-cp36m-win_amd64.whl", hash = "sha256:e4fac90784481d221a8e4b1162afa7c47ed953be40d31ab4629ae917510051df"},
    {file = "PyYAML-5.4.1-cp37-cp37m-macosx_10_9_x86_64.whl", hash = "sha256:5accb17103e43963b80e6f837831f38d314a0495500067cb25afab2e8d7a4018"},
    {file = "PyYAML-5.4.1-cp37-cp37m-manylinux1_x86_64.whl", hash = "sha256:e1d4970ea66be07ae37a3c2e48b5ec63f7ba6804bdddfdbd3cfd954d25a82e63"},
    {file = "PyYAML-5.4.1-cp37-cp37m-manylinux2014_aarch64.whl", hash = "sha256:cb333c16912324fd5f769fff6bc5de372e9e7a202247b48870bc251ed40239aa"},
    {file = "PyYAML-5.4.1-cp37-cp37m-manylinux2014_s390x.whl", hash = "sha256:fe69978f3f768926cfa37b867e3843918e012cf83f680806599ddce33c2c68b0"},
    {file = "PyYAML-5.4.1-cp37-cp37m-win32.whl", hash = "sha256:dd5de0646207f053eb0d6c74ae45ba98c3395a571a2891858e87df7c9b9bd51b"},
    {file = "PyYAML-5.4.1-cp37-cp37m-win_amd64.whl", hash = "sha256:08682f6b72c722394747bddaf0aa62277e02557c0fd1c42cb853016a38f8dedf"},
    {file = "PyYAML-5.4.1-cp38-cp38-macosx_10_9_x86_64.whl", hash = "sha256:d2d9808ea7b4af864f35ea216be506ecec180628aced0704e34aca0b040ffe46"},
    {file = "PyYAML-5.4.1-cp38-cp38-manylinux1_x86_64.whl", hash = "sha256:8c1be557ee92a20f184922c7b6424e8ab6691788e6d86137c5d93c1a6ec1b8fb"},
    {file = "PyYAML-5.4.1-cp38-cp38-manylinux2014_aarch64.whl", hash = "sha256:fd7f6999a8070df521b6384004ef42833b9bd62cfee11a09bda1079b4b704247"},
    {file = "PyYAML-5.4.1-cp38-cp38-manylinux2014_s390x.whl", hash = "sha256:bfb51918d4ff3d77c1c856a9699f8492c612cde32fd3bcd344af9be34999bfdc"},
    {file = "PyYAML-5.4.1-cp38-cp38-win32.whl", hash = "sha256:fa5ae20527d8e831e8230cbffd9f8fe952815b2b7dae6ffec25318803a7528fc"},
    {file = "PyYAML-5.4.1-cp38-cp38-win_amd64.whl", hash = "sha256:0f5f5786c0e09baddcd8b4b45f20a7b5d61a7e7e99846e3c799b05c7c53fa696"},
    {file = "PyYAML-5.4.1-cp39-cp39-macosx_10_9_x86_64.whl", hash = "sha256:294db365efa064d00b8d1ef65d8ea2c3426ac366c0c4368d930bf1c5fb497f77"},
    {file = "PyYAML-5.4.1-cp39-cp39-manylinux1_x86_64.whl", hash = "sha256:74c1485f7707cf707a7aef42ef6322b8f97921bd89be2ab6317fd782c2d53183"},
    {file = "PyYAML-5.4.1-cp39-cp39-manylinux2014_aarch64.whl", hash = "sha256:d483ad4e639292c90170eb6f7783ad19490e7a8defb3e46f97dfe4bacae89122"},
    {file = "PyYAML-5.4.1-cp39-cp39-manylinux2014_s390x.whl", hash = "sha256:fdc842473cd33f45ff6bce46aea678a54e3d21f1b61a7750ce3c498eedfe25d6"},
    {file = "PyYAML-5.4.1-cp39-cp39-win32.whl", hash = "sha256:49d4cdd9065b9b6e206d0595fee27a96b5dd22618e7520c33204a4a3239d5b10"},
    {file = "PyYAML-5.4.1-cp39-cp39-win_amd64.whl", hash = "sha256:c20cfa2d49991c8b4147af39859b167664f2ad4561704ee74c1de03318e898db"},
    {file = "PyYAML-5.4.1.tar.gz", hash = "sha256:607774cbba28732bfa802b54baa7484215f530991055bb562efbed5b2f20a45e"},
]
pyyaml-env-tag = [
    {file = "pyyaml_env_tag-0.1-py3-none-any.whl", hash = "sha256:af31106dec8a4d68c60207c1886031cbf839b68aa7abccdb19868200532c2069"},
    {file = "pyyaml_env_tag-0.1.tar.gz", hash = "sha256:70092675bda14fdec33b31ba77e7543de9ddc88f2e5b99160396572d11525bdb"},
]
regex = [
    {file = "regex-2021.8.3-cp36-cp36m-macosx_10_9_x86_64.whl", hash = "sha256:8764a78c5464ac6bde91a8c87dd718c27c1cabb7ed2b4beaf36d3e8e390567f9"},
    {file = "regex-2021.8.3-cp36-cp36m-manylinux_2_17_aarch64.manylinux2014_aarch64.whl", hash = "sha256:4551728b767f35f86b8e5ec19a363df87450c7376d7419c3cac5b9ceb4bce576"},
    {file = "regex-2021.8.3-cp36-cp36m-manylinux_2_17_x86_64.manylinux2014_x86_64.whl", hash = "sha256:577737ec3d4c195c4aef01b757905779a9e9aee608fa1cf0aec16b5576c893d3"},
    {file = "regex-2021.8.3-cp36-cp36m-manylinux_2_5_i686.manylinux1_i686.manylinux_2_12_i686.manylinux2010_i686.whl", hash = "sha256:c856ec9b42e5af4fe2d8e75970fcc3a2c15925cbcc6e7a9bcb44583b10b95e80"},
    {file = "regex-2021.8.3-cp36-cp36m-manylinux_2_5_i686.manylinux1_i686.manylinux_2_17_i686.manylinux2014_i686.whl", hash = "sha256:3835de96524a7b6869a6c710b26c90e94558c31006e96ca3cf6af6751b27dca1"},
    {file = "regex-2021.8.3-cp36-cp36m-manylinux_2_5_x86_64.manylinux1_x86_64.manylinux_2_12_x86_64.manylinux2010_x86_64.whl", hash = "sha256:cea56288eeda8b7511d507bbe7790d89ae7049daa5f51ae31a35ae3c05408531"},
    {file = "regex-2021.8.3-cp36-cp36m-win32.whl", hash = "sha256:a4eddbe2a715b2dd3849afbdeacf1cc283160b24e09baf64fa5675f51940419d"},
    {file = "regex-2021.8.3-cp36-cp36m-win_amd64.whl", hash = "sha256:57fece29f7cc55d882fe282d9de52f2f522bb85290555b49394102f3621751ee"},
    {file = "regex-2021.8.3-cp37-cp37m-macosx_10_9_x86_64.whl", hash = "sha256:a5c6dbe09aff091adfa8c7cfc1a0e83fdb8021ddb2c183512775a14f1435fe16"},
    {file = "regex-2021.8.3-cp37-cp37m-manylinux_2_17_aarch64.manylinux2014_aarch64.whl", hash = "sha256:ff4a8ad9638b7ca52313d8732f37ecd5fd3c8e3aff10a8ccb93176fd5b3812f6"},
    {file = "regex-2021.8.3-cp37-cp37m-manylinux_2_17_x86_64.manylinux2014_x86_64.whl", hash = "sha256:b63e3571b24a7959017573b6455e05b675050bbbea69408f35f3cb984ec54363"},
    {file = "regex-2021.8.3-cp37-cp37m-manylinux_2_5_i686.manylinux1_i686.manylinux_2_12_i686.manylinux2010_i686.whl", hash = "sha256:fbc20975eee093efa2071de80df7f972b7b35e560b213aafabcec7c0bd00bd8c"},
    {file = "regex-2021.8.3-cp37-cp37m-manylinux_2_5_i686.manylinux1_i686.manylinux_2_17_i686.manylinux2014_i686.whl", hash = "sha256:14caacd1853e40103f59571f169704367e79fb78fac3d6d09ac84d9197cadd16"},
    {file = "regex-2021.8.3-cp37-cp37m-manylinux_2_5_x86_64.manylinux1_x86_64.manylinux_2_12_x86_64.manylinux2010_x86_64.whl", hash = "sha256:bb350eb1060591d8e89d6bac4713d41006cd4d479f5e11db334a48ff8999512f"},
    {file = "regex-2021.8.3-cp37-cp37m-win32.whl", hash = "sha256:18fdc51458abc0a974822333bd3a932d4e06ba2a3243e9a1da305668bd62ec6d"},
    {file = "regex-2021.8.3-cp37-cp37m-win_amd64.whl", hash = "sha256:026beb631097a4a3def7299aa5825e05e057de3c6d72b139c37813bfa351274b"},
    {file = "regex-2021.8.3-cp38-cp38-macosx_10_9_x86_64.whl", hash = "sha256:16d9eaa8c7e91537516c20da37db975f09ac2e7772a0694b245076c6d68f85da"},
    {file = "regex-2021.8.3-cp38-cp38-manylinux_2_17_aarch64.manylinux2014_aarch64.whl", hash = "sha256:3905c86cc4ab6d71635d6419a6f8d972cab7c634539bba6053c47354fd04452c"},
    {file = "regex-2021.8.3-cp38-cp38-manylinux_2_17_x86_64.manylinux2014_x86_64.whl", hash = "sha256:937b20955806381e08e54bd9d71f83276d1f883264808521b70b33d98e4dec5d"},
    {file = "regex-2021.8.3-cp38-cp38-manylinux_2_5_i686.manylinux1_i686.manylinux_2_12_i686.manylinux2010_i686.whl", hash = "sha256:28e8af338240b6f39713a34e337c3813047896ace09d51593d6907c66c0708ba"},
    {file = "regex-2021.8.3-cp38-cp38-manylinux_2_5_i686.manylinux1_i686.manylinux_2_17_i686.manylinux2014_i686.whl", hash = "sha256:3c09d88a07483231119f5017904db8f60ad67906efac3f1baa31b9b7f7cca281"},
    {file = "regex-2021.8.3-cp38-cp38-manylinux_2_5_x86_64.manylinux1_x86_64.manylinux_2_12_x86_64.manylinux2010_x86_64.whl", hash = "sha256:85f568892422a0e96235eb8ea6c5a41c8ccbf55576a2260c0160800dbd7c4f20"},
    {file = "regex-2021.8.3-cp38-cp38-win32.whl", hash = "sha256:bf6d987edd4a44dd2fa2723fca2790f9442ae4de2c8438e53fcb1befdf5d823a"},
    {file = "regex-2021.8.3-cp38-cp38-win_amd64.whl", hash = "sha256:8fe58d9f6e3d1abf690174fd75800fda9bdc23d2a287e77758dc0e8567e38ce6"},
    {file = "regex-2021.8.3-cp39-cp39-macosx_10_9_x86_64.whl", hash = "sha256:7976d410e42be9ae7458c1816a416218364e06e162b82e42f7060737e711d9ce"},
    {file = "regex-2021.8.3-cp39-cp39-manylinux_2_17_aarch64.manylinux2014_aarch64.whl", hash = "sha256:9569da9e78f0947b249370cb8fadf1015a193c359e7e442ac9ecc585d937f08d"},
    {file = "regex-2021.8.3-cp39-cp39-manylinux_2_17_x86_64.manylinux2014_x86_64.whl", hash = "sha256:459bbe342c5b2dec5c5223e7c363f291558bc27982ef39ffd6569e8c082bdc83"},
    {file = "regex-2021.8.3-cp39-cp39-manylinux_2_5_i686.manylinux1_i686.manylinux_2_12_i686.manylinux2010_i686.whl", hash = "sha256:4f421e3cdd3a273bace013751c345f4ebeef08f05e8c10757533ada360b51a39"},
    {file = "regex-2021.8.3-cp39-cp39-manylinux_2_5_i686.manylinux1_i686.manylinux_2_17_i686.manylinux2014_i686.whl", hash = "sha256:ea212df6e5d3f60341aef46401d32fcfded85593af1d82b8b4a7a68cd67fdd6b"},
    {file = "regex-2021.8.3-cp39-cp39-manylinux_2_5_x86_64.manylinux1_x86_64.manylinux_2_12_x86_64.manylinux2010_x86_64.whl", hash = "sha256:a3b73390511edd2db2d34ff09aa0b2c08be974c71b4c0505b4a048d5dc128c2b"},
    {file = "regex-2021.8.3-cp39-cp39-win32.whl", hash = "sha256:f35567470ee6dbfb946f069ed5f5615b40edcbb5f1e6e1d3d2b114468d505fc6"},
    {file = "regex-2021.8.3-cp39-cp39-win_amd64.whl", hash = "sha256:bfa6a679410b394600eafd16336b2ce8de43e9b13f7fb9247d84ef5ad2b45e91"},
    {file = "regex-2021.8.3.tar.gz", hash = "sha256:8935937dad2c9b369c3d932b0edbc52a62647c2afb2fafc0c280f14a8bf56a6a"},
]
requests = [
    {file = "requests-2.26.0-py2.py3-none-any.whl", hash = "sha256:6c1246513ecd5ecd4528a0906f910e8f0f9c6b8ec72030dc9fd154dc1a6efd24"},
    {file = "requests-2.26.0.tar.gz", hash = "sha256:b8aa58f8cf793ffd8782d3d8cb19e66ef36f7aba4353eec859e74678b01b07a7"},
]
six = [
    {file = "six-1.16.0-py2.py3-none-any.whl", hash = "sha256:8abb2f1d86890a2dfb989f9a77cfcfd3e47c2a354b01111771326f8aa26e0254"},
    {file = "six-1.16.0.tar.gz", hash = "sha256:1e61c37477a1626458e36f7b1d82aa5c9b094fa4802892072e49de9c60c4c926"},
]
smmap = [
    {file = "smmap-4.0.0-py2.py3-none-any.whl", hash = "sha256:a9a7479e4c572e2e775c404dcd3080c8dc49f39918c2cf74913d30c4c478e3c2"},
    {file = "smmap-4.0.0.tar.gz", hash = "sha256:7e65386bd122d45405ddf795637b7f7d2b532e7e401d46bbe3fb49b9986d5182"},
]
snowballstemmer = [
    {file = "snowballstemmer-2.1.0-py2.py3-none-any.whl", hash = "sha256:b51b447bea85f9968c13b650126a888aabd4cb4463fca868ec596826325dedc2"},
    {file = "snowballstemmer-2.1.0.tar.gz", hash = "sha256:e997baa4f2e9139951b6f4c631bad912dfd3c792467e2f03d7239464af90e914"},
]
stevedore = [
    {file = "stevedore-3.3.0-py3-none-any.whl", hash = "sha256:50d7b78fbaf0d04cd62411188fa7eedcb03eb7f4c4b37005615ceebe582aa82a"},
    {file = "stevedore-3.3.0.tar.gz", hash = "sha256:3a5bbd0652bf552748871eaa73a4a8dc2899786bc497a2aa1fcb4dcdb0debeee"},
]
taskipy = [
    {file = "taskipy-1.8.1-py3-none-any.whl", hash = "sha256:2b98f499966e40175d1f1306a64587f49dfa41b90d0d86c8f28b067cc58d0a56"},
    {file = "taskipy-1.8.1.tar.gz", hash = "sha256:7a2404125817e45d80e13fa663cae35da6e8ba590230094e815633653e25f98f"},
]
testfixtures = [
    {file = "testfixtures-6.18.0-py2.py3-none-any.whl", hash = "sha256:9bddf79b2dddb36420a20c25a65c827a8e7398c6ed4e2c75c2697857cb006be9"},
    {file = "testfixtures-6.18.0.tar.gz", hash = "sha256:d4bd1c4f90eac90a73e1bdc59c31d03943f218d687f3c5a09e48478841a8af5f"},
]
toml = [
    {file = "toml-0.10.2-py2.py3-none-any.whl", hash = "sha256:806143ae5bfb6a3c6e736a764057db0e6a0e05e338b5630894a5f779cabb4f9b"},
    {file = "toml-0.10.2.tar.gz", hash = "sha256:b3bda1d108d5dd99f4a20d24d9c348e91c4db7ab1b749200bded2f839ccbe68f"},
]
tomli = [
    {file = "tomli-1.2.1-py3-none-any.whl", hash = "sha256:8dd0e9524d6f386271a36b41dbf6c57d8e32fd96fd22b6584679dc569d20899f"},
    {file = "tomli-1.2.1.tar.gz", hash = "sha256:a5b75cb6f3968abb47af1b40c1819dc519ea82bcc065776a866e8d74c5ca9442"},
]
typing-extensions = [
    {file = "typing_extensions-3.10.0.0-py2-none-any.whl", hash = "sha256:0ac0f89795dd19de6b97debb0c6af1c70987fd80a2d62d1958f7e56fcc31b497"},
    {file = "typing_extensions-3.10.0.0-py3-none-any.whl", hash = "sha256:779383f6086d90c99ae41cf0ff39aac8a7937a9283ce0a414e5dd782f4c94a84"},
    {file = "typing_extensions-3.10.0.0.tar.gz", hash = "sha256:50b6f157849174217d0656f99dc82fe932884fb250826c18350e159ec6cdf342"},
]
urllib3 = [
    {file = "urllib3-1.26.6-py2.py3-none-any.whl", hash = "sha256:39fb8672126159acb139a7718dd10806104dec1e2f0f6c88aab05d17df10c8d4"},
    {file = "urllib3-1.26.6.tar.gz", hash = "sha256:f57b4c16c62fa2760b7e3d97c35b255512fb6b59a259730f36ba32ce9f8e342f"},
]
virtualenv = [
    {file = "virtualenv-20.7.2-py2.py3-none-any.whl", hash = "sha256:e4670891b3a03eb071748c569a87cceaefbf643c5bac46d996c5a45c34aa0f06"},
    {file = "virtualenv-20.7.2.tar.gz", hash = "sha256:9ef4e8ee4710826e98ff3075c9a4739e2cb1040de6a2a8d35db0055840dc96a0"},
]
watchdog = [
    {file = "watchdog-2.1.3-cp36-cp36m-macosx_10_9_x86_64.whl", hash = "sha256:9628f3f85375a17614a2ab5eac7665f7f7be8b6b0a2a228e6f6a2e91dd4bfe26"},
    {file = "watchdog-2.1.3-cp37-cp37m-macosx_10_9_x86_64.whl", hash = "sha256:acc4e2d5be6f140f02ee8590e51c002829e2c33ee199036fcd61311d558d89f4"},
    {file = "watchdog-2.1.3-cp38-cp38-macosx_10_9_universal2.whl", hash = "sha256:85b851237cf3533fabbc034ffcd84d0fa52014b3121454e5f8b86974b531560c"},
    {file = "watchdog-2.1.3-cp38-cp38-macosx_10_9_x86_64.whl", hash = "sha256:a12539ecf2478a94e4ba4d13476bb2c7a2e0a2080af2bb37df84d88b1b01358a"},
    {file = "watchdog-2.1.3-cp38-cp38-macosx_11_0_arm64.whl", hash = "sha256:6fe9c8533e955c6589cfea6f3f0a1a95fb16867a211125236c82e1815932b5d7"},
    {file = "watchdog-2.1.3-cp39-cp39-macosx_10_9_universal2.whl", hash = "sha256:d9456f0433845e7153b102fffeb767bde2406b76042f2216838af3b21707894e"},
    {file = "watchdog-2.1.3-cp39-cp39-macosx_10_9_x86_64.whl", hash = "sha256:fd8c595d5a93abd441ee7c5bb3ff0d7170e79031520d113d6f401d0cf49d7c8f"},
    {file = "watchdog-2.1.3-cp39-cp39-macosx_11_0_arm64.whl", hash = "sha256:0bcfe904c7d404eb6905f7106c54873503b442e8e918cc226e1828f498bdc0ca"},
    {file = "watchdog-2.1.3-pp36-pypy36_pp73-macosx_10_9_x86_64.whl", hash = "sha256:bf84bd94cbaad8f6b9cbaeef43080920f4cb0e61ad90af7106b3de402f5fe127"},
    {file = "watchdog-2.1.3-pp37-pypy37_pp73-macosx_10_9_x86_64.whl", hash = "sha256:b8ddb2c9f92e0c686ea77341dcb58216fa5ff7d5f992c7278ee8a392a06e86bb"},
    {file = "watchdog-2.1.3-py3-none-manylinux2014_aarch64.whl", hash = "sha256:8805a5f468862daf1e4f4447b0ccf3acaff626eaa57fbb46d7960d1cf09f2e6d"},
    {file = "watchdog-2.1.3-py3-none-manylinux2014_armv7l.whl", hash = "sha256:3e305ea2757f81d8ebd8559d1a944ed83e3ab1bdf68bcf16ec851b97c08dc035"},
    {file = "watchdog-2.1.3-py3-none-manylinux2014_i686.whl", hash = "sha256:431a3ea70b20962e6dee65f0eeecd768cd3085ea613ccb9b53c8969de9f6ebd2"},
    {file = "watchdog-2.1.3-py3-none-manylinux2014_ppc64.whl", hash = "sha256:e4929ac2aaa2e4f1a30a36751160be391911da463a8799460340901517298b13"},
    {file = "watchdog-2.1.3-py3-none-manylinux2014_ppc64le.whl", hash = "sha256:201cadf0b8c11922f54ec97482f95b2aafca429c4c3a4bb869a14f3c20c32686"},
    {file = "watchdog-2.1.3-py3-none-manylinux2014_s390x.whl", hash = "sha256:3a7d242a7963174684206093846537220ee37ba9986b824a326a8bb4ef329a33"},
    {file = "watchdog-2.1.3-py3-none-manylinux2014_x86_64.whl", hash = "sha256:54e057727dd18bd01a3060dbf5104eb5a495ca26316487e0f32a394fd5fe725a"},
    {file = "watchdog-2.1.3-py3-none-win32.whl", hash = "sha256:b5fc5c127bad6983eecf1ad117ab3418949f18af9c8758bd10158be3647298a9"},
    {file = "watchdog-2.1.3-py3-none-win_amd64.whl", hash = "sha256:44acad6f642996a2b50bb9ce4fb3730dde08f23e79e20cd3d8e2a2076b730381"},
    {file = "watchdog-2.1.3-py3-none-win_ia64.whl", hash = "sha256:0bcdf7b99b56a3ae069866c33d247c9994ffde91b620eaf0306b27e099bd1ae0"},
    {file = "watchdog-2.1.3.tar.gz", hash = "sha256:e5236a8e8602ab6db4b873664c2d356c365ab3cac96fbdec4970ad616415dd45"},
]
yarl = [
    {file = "yarl-1.6.3-cp36-cp36m-macosx_10_14_x86_64.whl", hash = "sha256:0355a701b3998dcd832d0dc47cc5dedf3874f966ac7f870e0f3a6788d802d434"},
    {file = "yarl-1.6.3-cp36-cp36m-manylinux1_i686.whl", hash = "sha256:bafb450deef6861815ed579c7a6113a879a6ef58aed4c3a4be54400ae8871478"},
    {file = "yarl-1.6.3-cp36-cp36m-manylinux2014_aarch64.whl", hash = "sha256:547f7665ad50fa8563150ed079f8e805e63dd85def6674c97efd78eed6c224a6"},
    {file = "yarl-1.6.3-cp36-cp36m-manylinux2014_i686.whl", hash = "sha256:63f90b20ca654b3ecc7a8d62c03ffa46999595f0167d6450fa8383bab252987e"},
    {file = "yarl-1.6.3-cp36-cp36m-manylinux2014_ppc64le.whl", hash = "sha256:97b5bdc450d63c3ba30a127d018b866ea94e65655efaf889ebeabc20f7d12406"},
    {file = "yarl-1.6.3-cp36-cp36m-manylinux2014_s390x.whl", hash = "sha256:d8d07d102f17b68966e2de0e07bfd6e139c7c02ef06d3a0f8d2f0f055e13bb76"},
    {file = "yarl-1.6.3-cp36-cp36m-manylinux2014_x86_64.whl", hash = "sha256:15263c3b0b47968c1d90daa89f21fcc889bb4b1aac5555580d74565de6836366"},
    {file = "yarl-1.6.3-cp36-cp36m-win32.whl", hash = "sha256:b5dfc9a40c198334f4f3f55880ecf910adebdcb2a0b9a9c23c9345faa9185721"},
    {file = "yarl-1.6.3-cp36-cp36m-win_amd64.whl", hash = "sha256:b2e9a456c121e26d13c29251f8267541bd75e6a1ccf9e859179701c36a078643"},
    {file = "yarl-1.6.3-cp37-cp37m-macosx_10_14_x86_64.whl", hash = "sha256:ce3beb46a72d9f2190f9e1027886bfc513702d748047b548b05dab7dfb584d2e"},
    {file = "yarl-1.6.3-cp37-cp37m-manylinux1_i686.whl", hash = "sha256:2ce4c621d21326a4a5500c25031e102af589edb50c09b321049e388b3934eec3"},
    {file = "yarl-1.6.3-cp37-cp37m-manylinux2014_aarch64.whl", hash = "sha256:d26608cf178efb8faa5ff0f2d2e77c208f471c5a3709e577a7b3fd0445703ac8"},
    {file = "yarl-1.6.3-cp37-cp37m-manylinux2014_i686.whl", hash = "sha256:4c5bcfc3ed226bf6419f7a33982fb4b8ec2e45785a0561eb99274ebbf09fdd6a"},
    {file = "yarl-1.6.3-cp37-cp37m-manylinux2014_ppc64le.whl", hash = "sha256:4736eaee5626db8d9cda9eb5282028cc834e2aeb194e0d8b50217d707e98bb5c"},
    {file = "yarl-1.6.3-cp37-cp37m-manylinux2014_s390x.whl", hash = "sha256:68dc568889b1c13f1e4745c96b931cc94fdd0defe92a72c2b8ce01091b22e35f"},
    {file = "yarl-1.6.3-cp37-cp37m-manylinux2014_x86_64.whl", hash = "sha256:7356644cbed76119d0b6bd32ffba704d30d747e0c217109d7979a7bc36c4d970"},
    {file = "yarl-1.6.3-cp37-cp37m-win32.whl", hash = "sha256:00d7ad91b6583602eb9c1d085a2cf281ada267e9a197e8b7cae487dadbfa293e"},
    {file = "yarl-1.6.3-cp37-cp37m-win_amd64.whl", hash = "sha256:69ee97c71fee1f63d04c945f56d5d726483c4762845400a6795a3b75d56b6c50"},
    {file = "yarl-1.6.3-cp38-cp38-macosx_10_14_x86_64.whl", hash = "sha256:e46fba844f4895b36f4c398c5af062a9808d1f26b2999c58909517384d5deda2"},
    {file = "yarl-1.6.3-cp38-cp38-manylinux1_i686.whl", hash = "sha256:31ede6e8c4329fb81c86706ba8f6bf661a924b53ba191b27aa5fcee5714d18ec"},
    {file = "yarl-1.6.3-cp38-cp38-manylinux2014_aarch64.whl", hash = "sha256:fcbb48a93e8699eae920f8d92f7160c03567b421bc17362a9ffbbd706a816f71"},
    {file = "yarl-1.6.3-cp38-cp38-manylinux2014_i686.whl", hash = "sha256:72a660bdd24497e3e84f5519e57a9ee9220b6f3ac4d45056961bf22838ce20cc"},
    {file = "yarl-1.6.3-cp38-cp38-manylinux2014_ppc64le.whl", hash = "sha256:324ba3d3c6fee56e2e0b0d09bf5c73824b9f08234339d2b788af65e60040c959"},
    {file = "yarl-1.6.3-cp38-cp38-manylinux2014_s390x.whl", hash = "sha256:e6b5460dc5ad42ad2b36cca524491dfcaffbfd9c8df50508bddc354e787b8dc2"},
    {file = "yarl-1.6.3-cp38-cp38-manylinux2014_x86_64.whl", hash = "sha256:6d6283d8e0631b617edf0fd726353cb76630b83a089a40933043894e7f6721e2"},
    {file = "yarl-1.6.3-cp38-cp38-win32.whl", hash = "sha256:9ede61b0854e267fd565e7527e2f2eb3ef8858b301319be0604177690e1a3896"},
    {file = "yarl-1.6.3-cp38-cp38-win_amd64.whl", hash = "sha256:f0b059678fd549c66b89bed03efcabb009075bd131c248ecdf087bdb6faba24a"},
    {file = "yarl-1.6.3-cp39-cp39-macosx_10_14_x86_64.whl", hash = "sha256:329412812ecfc94a57cd37c9d547579510a9e83c516bc069470db5f75684629e"},
    {file = "yarl-1.6.3-cp39-cp39-manylinux1_i686.whl", hash = "sha256:c49ff66d479d38ab863c50f7bb27dee97c6627c5fe60697de15529da9c3de724"},
    {file = "yarl-1.6.3-cp39-cp39-manylinux2014_aarch64.whl", hash = "sha256:f040bcc6725c821a4c0665f3aa96a4d0805a7aaf2caf266d256b8ed71b9f041c"},
    {file = "yarl-1.6.3-cp39-cp39-manylinux2014_i686.whl", hash = "sha256:d5c32c82990e4ac4d8150fd7652b972216b204de4e83a122546dce571c1bdf25"},
    {file = "yarl-1.6.3-cp39-cp39-manylinux2014_ppc64le.whl", hash = "sha256:d597767fcd2c3dc49d6eea360c458b65643d1e4dbed91361cf5e36e53c1f8c96"},
    {file = "yarl-1.6.3-cp39-cp39-manylinux2014_s390x.whl", hash = "sha256:8aa3decd5e0e852dc68335abf5478a518b41bf2ab2f330fe44916399efedfae0"},
    {file = "yarl-1.6.3-cp39-cp39-manylinux2014_x86_64.whl", hash = "sha256:73494d5b71099ae8cb8754f1df131c11d433b387efab7b51849e7e1e851f07a4"},
    {file = "yarl-1.6.3-cp39-cp39-win32.whl", hash = "sha256:5b883e458058f8d6099e4420f0cc2567989032b5f34b271c0827de9f1079a424"},
    {file = "yarl-1.6.3-cp39-cp39-win_amd64.whl", hash = "sha256:4953fb0b4fdb7e08b2f3b3be80a00d28c5c8a2056bb066169de00e6501b986b6"},
    {file = "yarl-1.6.3.tar.gz", hash = "sha256:8a9066529240171b68893d60dca86a763eae2139dd42f42106b03cf4b426bf10"},
]
zipp = [
    {file = "zipp-3.5.0-py3-none-any.whl", hash = "sha256:957cfda87797e389580cb8b9e3870841ca991e2125350677b2ca83a0e99390a3"},
    {file = "zipp-3.5.0.tar.gz", hash = "sha256:f5812b1e007e48cff63449a5e9f4e7ebea716b4111f9c4f9a645f91d579bf0c4"},
]<|MERGE_RESOLUTION|>--- conflicted
+++ resolved
@@ -252,11 +252,7 @@
 
 [[package]]
 name = "discord.py"
-<<<<<<< HEAD
-version = "2.0.0a3469+g1e17b7fc"
-=======
 version = "2.0.0a3470+gfeae059c"
->>>>>>> bacc4be1
 description = "A Python wrapper for the Discord API"
 category = "main"
 optional = false
@@ -275,11 +271,7 @@
 type = "git"
 url = "https://github.com/Rapptz/discord.py.git"
 reference = "master"
-<<<<<<< HEAD
-resolved_reference = "1e17b7fceaf7173b1666465e639d1bebaa126683"
-=======
 resolved_reference = "feae059c6858e419552ec4096f1ad2692bb4c484"
->>>>>>> bacc4be1
 
 [[package]]
 name = "distlib"
