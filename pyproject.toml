--- conflicted
+++ resolved
@@ -20,18 +20,9 @@
 aiohttp = { extras = ["speedups"], version = "^3.7.4" }
 colorama = "^0.4.3"
 coloredlogs = "^15.0"
-<<<<<<< HEAD
 "discord.py" = {git = "https://github.com/Rapptz/discord.py.git", rev = "master"}
-jinja2 = "^3.0.1"
 pydantic = "^1.8.2"
 python-dotenv = "~=0.17.1"
-starlette = "^0.14.2"
-starlette-discord = {git = "https://github.com/onerandomusername/starlette-discord", rev = "remove-dpy"}
-=======
-"discord.py" = "1.7.0"
-pydantic = "^1.8.2"
-python-dotenv = "~=0.17.1"
->>>>>>> 86e7a86a
 toml = "^0.10.2"
 
 [tool.poetry.dev-dependencies]
