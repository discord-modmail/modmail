[tool.poetry]
name = "Modmail"
version = "0.1.0"
description = "A modmail bot for Discord. Python 3.8+ compatiable"
license = "MIT"
authors = ["aru <genericusername414@gmail.com>", "bast <bast@fastmail.com"]
maintainers = ["aru <genericusername414@gmail.com>"]
readme = "README.md"
repository = "https://github.com/discord-modmail/modmail"
homepage = "https://github.com/discord-modmail/modmail"
keywords = ["discord", "modmail"]
include = ["CHANGELOG.md", "env.template"]
packages = [{ include = "modmail" }]

[tool.poetry.dependencies]
python = "^3.8"
aiohttp = { extras = ["speedups"], version = "^3.7.4" }
arrow = "^1.1.1"
colorama = "^0.4.3"
coloredlogs = "^15.0"
"discord.py" = { git = "https://github.com/Rapptz/discord.py.git", rev = "master" }
pydantic = { version = "^1.8.2", extras = ["dotenv"] }
toml = "^0.10.2"
# HACK: Poetry uses requests to install git dependencies, which are not explicitly installed when `--no-dev`
# is set in docker, and hence is needed to successfully install discord.py from git
requests = ">=2.7.9"

[tool.poetry.extras]


[tool.poetry.dev-dependencies]
# always needed
pre-commit = "~=2.1"
taskipy = "^1.6.0"
# linting
black = "^21.7b0"
flake8 = "~=3.8"
flake8-annotations = "~=2.3"
flake8-bandit = "^2.1.2"
flake8-bugbear = "~=20.1"
flake8-docstrings = "~=1.5"
flake8-isort = "^4.0.0"
flake8-string-format = "~=0.3"
flake8-tidy-imports = "~=4.1"
flake8-todo = "~=0.7"
isort = "^5.9.2"
pep8-naming = "~=0.11"
# testing
codecov = "^2.1.11"
coverage = { extras = ["toml"], version = "^5.5" }
pytest = "^6.2.4"
pytest-asyncio = "^0.15.1"
pytest-cov = "^2.12.1"
pytest-dependency = "^0.5.1"
pytest-docs = "^0.1.0"
pytest-xdist = { version = "^2.3.0", extras = ["psutil"] }
# Documentation
mkdocs = ">=1.1.2,<2.0.0"
mkdocs-material = ">=7.1.9,<8.0.0"
mkdocs-markdownextradata-plugin = ">=0.1.7,<0.2.0"

[build-system]
requires = ["poetry-core>=1.0.0"]
build-backend = "poetry.core.masonry.api"

[tool.coverage.run]
branch = true
source_pkgs = ["modmail"]
omit = ["modmail/plugins/**.*"]

[tool.pytest.ini_options]
addopts = "--cov -ra"
minversion = "6.0"
testpaths = ["tests"]

[tool.black]
line-length = 110
target-version = ['py38']
include = '\.pyi?$'

[tool.taskipy.tasks.export]
cmd = """
echo 'Exporting installed packages to requirements.txt.\n\
This task automatically relocks the lock file using "poetry lock --no-update"' && \
poetry lock --no-update && \
echo '# Do not manually edit.\n# Generate with "poetry run task export"\n' > requirements.txt && \
echo "Exporting..." && \
poetry export --without-hashes >> requirements.txt && \
echo "Done exporting."
"""
help = "Export installed packages in requirements.txt format"

[tool.taskipy.tasks]
black = { cmd = "black --check .", help = "dry run of black" }
codecov-validate = { cmd = "curl --data-binary @.codecov.yml https://codecov.io/validate", help = "Validate `.codecov.yml` with their api." }
<<<<<<< HEAD
pre_cov-server = "coverage html"
cov-server = { cmd = "python -m http.server 8012 --bind 127.0.0.1 --directory htmlcov", help = "Start an http.server for viewing coverage data."}
=======
docs = { cmd = "mkdocs serve", help = "Run the docs on a local automatically reloading server"}
>>>>>>> bacc4be1
flake8 = { cmd = "python -m flake8", help = "Lints code with flake8" }
lint = { cmd = "pre-commit run --all-files", help = "Checks all files for CI errors" }
precommit = { cmd = "pre-commit install --install-hooks", help = "Installs the precommit hook" }
pytest-docs = { cmd = "pytest --no-cov --docs tests/docs.md", help = "Create docs for tests using pytest-docs." }
report = { cmd = "coverage report", help = "Show coverage report from previously run tests." }
start = { cmd = "python -m modmail", help = "Run bot" }
test = { cmd = "pytest -n auto --dist loadfile --cov-report= --cov= --docs tests/docs.md", help = "Runs tests and save results to a coverage report" }
test-nocov = { cmd = "pytest --no-cov", help = "Runs tests without creating a coverage report" }<|MERGE_RESOLUTION|>--- conflicted
+++ resolved
@@ -93,12 +93,9 @@
 [tool.taskipy.tasks]
 black = { cmd = "black --check .", help = "dry run of black" }
 codecov-validate = { cmd = "curl --data-binary @.codecov.yml https://codecov.io/validate", help = "Validate `.codecov.yml` with their api." }
-<<<<<<< HEAD
 pre_cov-server = "coverage html"
 cov-server = { cmd = "python -m http.server 8012 --bind 127.0.0.1 --directory htmlcov", help = "Start an http.server for viewing coverage data."}
-=======
 docs = { cmd = "mkdocs serve", help = "Run the docs on a local automatically reloading server"}
->>>>>>> bacc4be1
 flake8 = { cmd = "python -m flake8", help = "Lints code with flake8" }
 lint = { cmd = "pre-commit run --all-files", help = "Checks all files for CI errors" }
 precommit = { cmd = "pre-commit install --install-hooks", help = "Installs the precommit hook" }
