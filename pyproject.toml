[tool.poetry]
name = "Modmail"
version = "0.0.1"
description = "A modmail bot for Discord. Python 3.8+ compatiable"
license = "MIT"

authors = ["aru <genericusername414@gmail.com>", "bast <bast@fastmail.com"]

maintainers = ["aru <genericusername414@gmail.com>"]

readme = "README.md"
repository = "https://github.com/discord-modmail/modmail"
homepage = "https://github.com/discord-modmail/modmail"
keywords = ["discord", "modmail"]

packages = [{ include = "modmail" }]

[tool.poetry.dependencies]
python = "^3.8"
aiohttp = { extras = ["speedups"], version = "^3.7.4" }
colorama = "^0.4.3"
coloredlogs = "^15.0"
"discord.py" = "1.7.0"
pydantic = "^1.8.2"
python-dotenv = "~=0.17.1"
toml = "^0.10.2"

[tool.poetry.dev-dependencies]
black = "^21.7b0"
codecov = "^2.1.11"
coverage = { extras = ["toml"], version = "^5.5" }
flake8 = "~=3.8"
flake8-annotations = "~=2.3"
flake8-bandit = "^2.1.2"
flake8-bugbear = "~=20.1"
flake8-docstrings = "~=1.5"
flake8-isort = "^4.0.0"
flake8-string-format = "~=0.3"
flake8-tidy-imports = "~=4.1"
flake8-todo = "~=0.7"
isort = "^5.9.2"
pep8-naming = "~=0.11"
pre-commit = "~=2.1"
pytest = "^6.2.4"
pytest-cov = "^2.12.1"
pytest-xdist = { version = "^2.3.0", extras = ["psutil"] }
taskipy = "^1.6.0"

[build-system]
requires = ["poetry-core>=1.0.0"]
build-backend = "poetry.core.masonry.api"

[tool.taskipy.tasks]
black = { cmd = "black --check .", help = "dry run of black" }
<<<<<<< HEAD
bot = { cmd = "python -m modmail", help = "Run bot" }
devtailwind = { cmd = "npx tailwindcss-cli@latest build ./src/tailwind.css -o ./static/tailwind.css", help = "run tailwind in dev mode" }
disttailwind = { cmd = "NODE_ENV=production npx tailwindcss-cli@latest build ./src/tailwind.css -o ./static/tailwind.css", help = "run tailwind in dist?" }
pre_export = "echo 'Exporting installed packages to requirements.txt.\nThis task automatically relocks the lock file using \"poetry lock\"' && poetry lock"
export = { cmd = "echo '# Do not manually edit.\n# Generate with \"poetry run task export\"\n' > requirements.txt && poetry export --without-hashes >> requirements.txt", help = "Export installed packages in requirements.txt format" }
post_export = '''echo "Done exporting."'''
=======
pre_export = "poetry update --lock"
export = { cmd = "echo \"Exporting installed packages to requirements.txt.\" && echo '# Do not manually edit.\n# Generate with \"poetry run task export\"\n' > requirements.txt && poetry export --without-hashes >> requirements.txt", help = "Export installed packages in requirements.txt format" }
>>>>>>> 86e7a86a
flake8 = { cmd = "python -m flake8", help = "Lints code with flake8" }
lint = { cmd = "pre-commit run --all-files", help = "Checks all files for CI errors" }
precommit = { cmd = "pre-commit install --install-hooks", help = "Installs the precommit hook" }
report = { cmd = "coverage report", help = "Show coverage report from previously run tests." }
run = { cmd = "python -m modmail", help = "Run bot" }
test = { cmd = "pytest --cov-report= --cov", help = "Runs tests and save results to a coverage report" }
test-nocov = { cmd = "pytest", help = "Runs tests without creating a coverage report" }


[tool.coverage.run]
branch = true
source = ["modmail"]


[tool.black]
line-length = 110
target-version = ['py38']
include = '\.pyi?$'<|MERGE_RESOLUTION|>--- conflicted
+++ resolved
@@ -52,17 +52,9 @@
 
 [tool.taskipy.tasks]
 black = { cmd = "black --check .", help = "dry run of black" }
-<<<<<<< HEAD
-bot = { cmd = "python -m modmail", help = "Run bot" }
-devtailwind = { cmd = "npx tailwindcss-cli@latest build ./src/tailwind.css -o ./static/tailwind.css", help = "run tailwind in dev mode" }
-disttailwind = { cmd = "NODE_ENV=production npx tailwindcss-cli@latest build ./src/tailwind.css -o ./static/tailwind.css", help = "run tailwind in dist?" }
 pre_export = "echo 'Exporting installed packages to requirements.txt.\nThis task automatically relocks the lock file using \"poetry lock\"' && poetry lock"
 export = { cmd = "echo '# Do not manually edit.\n# Generate with \"poetry run task export\"\n' > requirements.txt && poetry export --without-hashes >> requirements.txt", help = "Export installed packages in requirements.txt format" }
 post_export = '''echo "Done exporting."'''
-=======
-pre_export = "poetry update --lock"
-export = { cmd = "echo \"Exporting installed packages to requirements.txt.\" && echo '# Do not manually edit.\n# Generate with \"poetry run task export\"\n' > requirements.txt && poetry export --without-hashes >> requirements.txt", help = "Export installed packages in requirements.txt format" }
->>>>>>> 86e7a86a
 flake8 = { cmd = "python -m flake8", help = "Lints code with flake8" }
 lint = { cmd = "pre-commit run --all-files", help = "Checks all files for CI errors" }
 precommit = { cmd = "pre-commit install --install-hooks", help = "Installs the precommit hook" }
