--- conflicted
+++ resolved
@@ -18,22 +18,15 @@
 arrow = "^1.1.1"
 colorama = "^0.4.3"
 coloredlogs = "^15.0"
-<<<<<<< HEAD
-"discord.py" = { url = "https://github.com/Rapptz/discord.py/archive/master.zip" }
+"discord.py" = { url = "https://github.com/Rapptz/discord.py/archive/45d498c1b76deaf3b394d17ccf56112fa691d160.zip" }
 python-dotenv = "^0.19.2"
-pydantic = { version = "^1.8.2", extras = ["dotenv"] }
-toml = "^0.10.2"
-=======
-"discord.py" = { url = "https://github.com/Rapptz/discord.py/archive/45d498c1b76deaf3b394d17ccf56112fa691d160.zip" }
 atoml = "^1.0.3"
 attrs = "^21.2.0"
 desert = "^2020.11.18"
 marshmallow = "~=3.13.0"
-python-dotenv = "^0.19.0"
 PyYAML = { version = "^5.4.1", optional = true }
 typing-extensions = "^3.10.0.2"
 marshmallow-enum = "^1.5.1"
->>>>>>> a89f5d67
 
 
 [tool.poetry.extras]
