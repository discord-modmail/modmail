--- conflicted
+++ resolved
@@ -19,13 +19,7 @@
 atoml = "^1.0.3"
 colorama = "^0.4.3"
 coloredlogs = "^15.0"
-<<<<<<< HEAD
-"discord.py" = { url = "https://github.com/Rapptz/discord.py/archive/master.zip" }
-pydantic = { version = "^1.8.2", extras = ["dotenv"] }
-rapidfuzz = "^1.8.0"
-=======
 "discord.py" = { url = "https://github.com/Rapptz/discord.py/archive/45d498c1b76deaf3b394d17ccf56112fa691d160.zip" }
-atoml = "^1.0.3"
 attrs = "^21.2.0"
 desert = "^2020.11.18"
 marshmallow = "~=3.13.0"
@@ -33,7 +27,6 @@
 PyYAML = { version = "^5.4.1", optional = true }
 typing-extensions = "^3.10.0.2"
 marshmallow-enum = "^1.5.1"
->>>>>>> 10a64686
 
 
 [tool.poetry.extras]
@@ -57,10 +50,6 @@
 pep8-naming = "~=0.11"
 # testing
 aioresponses = "^0.7.2"
-<<<<<<< HEAD
-codecov = "^2.1.11"
-=======
->>>>>>> 10a64686
 coverage = { extras = ["toml"], version = "^6.0.2" }
 coveralls = "^3.3.1"
 pytest = "^6.2.4"
