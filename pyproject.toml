--- conflicted
+++ resolved
@@ -18,12 +18,7 @@
 arrow = "^1.1.1"
 colorama = "^0.4.3"
 coloredlogs = "^15.0"
-<<<<<<< HEAD
 "discord.py" = { git = "https://github.com/Rapptz/discord.py.git", rev = "master" }
-=======
-"discord.py" = { git = "https://github.com/Rapptz/discord.py.git", branch = "master", rev = "1e17b7f"}
-environs = { version = "~=9.3.3", optional = true }
->>>>>>> cd05f52f
 pydantic = { version = "^1.8.2", extras = ["dotenv"] }
 toml = "^0.10.2"
 # HACK: Poetry uses requests to install git dependencies, which are not explicitly installed when `--no-dev`
