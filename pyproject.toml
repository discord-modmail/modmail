[tool.poetry]
name = "Modmail"
version = "0.1.0"
description = "A modmail bot for Discord. Python 3.8+ compatiable"
license = "MIT"
authors = ["aru <genericusername414@gmail.com>", "bast <bast@fastmail.com"]
maintainers = ["aru <genericusername414@gmail.com>"]
readme = "README.md"
repository = "https://github.com/discord-modmail/modmail"
homepage = "https://github.com/discord-modmail/modmail"
keywords = ["discord", "modmail"]
include = ["CHANGELOG.md", "env.template"]
packages = [{ include = "modmail" }]

[tool.poetry.dependencies]
python = "^3.8"
aiohttp = { extras = ["speedups"], version = "^3.7.4" }
arrow = "^1.1.1"
colorama = "^0.4.3"
coloredlogs = "^15.0"
"discord.py" = { git = "https://github.com/Rapptz/discord.py.git", rev = "master" }
<<<<<<< HEAD
"dislash.py" = "^1.4.6"
environs = { version = "~=9.3.3", optional = true }
=======
>>>>>>> bacc4be1
pydantic = { version = "^1.8.2", extras = ["dotenv"] }
toml = "^0.10.2"
# HACK: Poetry uses requests to install git dependencies, which are not explicitly installed when `--no-dev`
# is set in docker, and hence is needed to successfully install discord.py from git
requests = ">=2.7.9"

[tool.poetry.extras]


[tool.poetry.dev-dependencies]
# always needed
pre-commit = "~=2.1"
taskipy = "^1.6.0"
# linting
black = "^21.7b0"
flake8 = "~=3.8"
flake8-annotations = "~=2.3"
flake8-bandit = "^2.1.2"
flake8-bugbear = "~=20.1"
flake8-docstrings = "~=1.5"
flake8-isort = "^4.0.0"
flake8-string-format = "~=0.3"
flake8-tidy-imports = "~=4.1"
flake8-todo = "~=0.7"
isort = "^5.9.2"
pep8-naming = "~=0.11"
# testing
codecov = "^2.1.11"
coverage = { extras = ["toml"], version = "^5.5" }
pytest = "^6.2.4"
pytest-asyncio = "^0.15.1"
pytest-cov = "^2.12.1"
pytest-dependency = "^0.5.1"
pytest-docs = "^0.1.0"
pytest-xdist = { version = "^2.3.0", extras = ["psutil"] }
# Documentation
mkdocs = ">=1.1.2,<2.0.0"
mkdocs-material = ">=7.1.9,<8.0.0"
mkdocs-markdownextradata-plugin = ">=0.1.7,<0.2.0"

[build-system]
requires = ["poetry-core>=1.0.0"]
build-backend = "poetry.core.masonry.api"

[tool.coverage.run]
branch = true
source_pkgs = ["modmail"]
omit = ["modmail/plugins/**.*"]

[tool.pytest.ini_options]
addopts = "--cov -ra"
minversion = "6.0"
testpaths = ["tests"]

[tool.black]
line-length = 110
target-version = ['py38']
include = '\.pyi?$'

[tool.taskipy.tasks.export]
cmd = """
echo 'Exporting installed packages to requirements.txt.\n\
This task automatically relocks the lock file using "poetry lock --no-update"' && \
poetry lock --no-update && \
echo '# Do not manually edit.\n# Generate with "poetry run task export"\n' > requirements.txt && \
echo "Exporting..." && \
poetry export --without-hashes >> requirements.txt && \
echo "Done exporting."
"""
help = "Export installed packages in requirements.txt format"

[tool.taskipy.tasks]
black = { cmd = "black --check .", help = "dry run of black" }
codecov-validate = { cmd = "curl --data-binary @.codecov.yml https://codecov.io/validate", help = "Validate `.codecov.yml` with their api." }
docs = { cmd = "mkdocs serve", help = "Run the docs on a local automatically reloading server"}
flake8 = { cmd = "python -m flake8", help = "Lints code with flake8" }
lint = { cmd = "pre-commit run --all-files", help = "Checks all files for CI errors" }
precommit = { cmd = "pre-commit install --install-hooks", help = "Installs the precommit hook" }
pytest-docs = { cmd = "pytest --no-cov --docs tests/docs.md", help = "Create docs for tests using pytest-docs." }
report = { cmd = "coverage report", help = "Show coverage report from previously run tests." }
start = { cmd = "python -m modmail", help = "Run bot" }
test = { cmd = "pytest -n auto --dist loadfile --cov-report= --cov= --docs tests/docs.md", help = "Runs tests and save results to a coverage report" }
test-nocov = { cmd = "pytest --no-cov", help = "Runs tests without creating a coverage report" }<|MERGE_RESOLUTION|>--- conflicted
+++ resolved
@@ -19,11 +19,7 @@
 colorama = "^0.4.3"
 coloredlogs = "^15.0"
 "discord.py" = { git = "https://github.com/Rapptz/discord.py.git", rev = "master" }
-<<<<<<< HEAD
 "dislash.py" = "^1.4.6"
-environs = { version = "~=9.3.3", optional = true }
-=======
->>>>>>> bacc4be1
 pydantic = { version = "^1.8.2", extras = ["dotenv"] }
 toml = "^0.10.2"
 # HACK: Poetry uses requests to install git dependencies, which are not explicitly installed when `--no-dev`
