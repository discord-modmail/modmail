--- conflicted
+++ resolved
@@ -46,12 +46,9 @@
 precommit = "pre-commit install"
 black = "black --check ."
 flake8 = "python -m flake8"
-<<<<<<< HEAD
 disttailwind = "NODE_ENV=production npx tailwindcss-cli@latest build ./src/tailwind.css -o ./static/tailwind.css"
 devtailwind = "npx tailwindcss-cli@latest build ./src/tailwind.css -o ./static/tailwind.css"
-=======
 export = "poetry export -o requirements.txt --without-hashes"
->>>>>>> c74331cb
 
 [tool.black]
 line-length = 99
