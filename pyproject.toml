--- conflicted
+++ resolved
@@ -21,16 +21,9 @@
 "discord.py" = { url = "https://github.com/Rapptz/discord.py/archive/master.zip" }
 pydantic = { version = "^1.8.2", extras = ["dotenv"] }
 toml = "^0.10.2"
-<<<<<<< HEAD
-# HACK: Poetry uses requests to install git dependencies, which are not explicitly installed when `--no-dev`
-# is set in docker, and hence is needed to successfully install discord.py from git
-requests = ">=2.7.9"
 SQLAlchemy = ">=1.4,<1.4.23"
 asyncpg = "^0.24.0"
 alembic = "^1.6.5"
-=======
-
->>>>>>> 0a329ff6
 
 [tool.poetry.extras]
 
