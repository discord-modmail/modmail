# Github Action Workflow enforcing our code style and running tests.

name: Lint & Test

# Trigger the workflow on both push (to the main repository)
# and pull requests (against the main repository, but from any repo).
on:
  push:
    branches:
      - main
  pull_request:

# Brand new concurrency setting! This ensures that not more than one run can be triggered for the same commit.
# It is useful for pull requests coming from the main repository since both triggers will match.
concurrency:
  group: ${{ github.workflow }}-${{ github.repository }}-${{ github.ref }}
  cancel-in-progress: true

env:
  # Configure pip to cache dependencies and do a user install
  PIP_NO_CACHE_DIR: false
  PIP_USER: 1
  PYTHON_VERSION: 3.8

  # Make sure package manager does not use virtualenv
  POETRY_VIRTUALENVS_CREATE: false

  # Specify explicit paths for python dependencies and the pre-commit
  # environment so we know which directories to cache
  POETRY_CACHE_DIR: ${{ github.workspace }}/.cache/py-user-base
  PYTHONUSERBASE: ${{ github.workspace }}/.cache/py-user-base
  PRE_COMMIT_HOME: ${{ github.workspace }}/.cache/pre-commit-cache

jobs:
  lint:
    runs-on: ubuntu-latest
    strategy:
      fail-fast: false
      matrix:
        python_version: ['3.8', '3.9','3.10']
    env:
      PYTHON_VERSION: ${{ matrix.python_version }}
    steps:
      - name: Add custom PYTHONUSERBASE to PATH
        run: echo '${{ env.PYTHONUSERBASE }}/bin/' >> $GITHUB_PATH

      # Checks out the repository in the current folder.
      - name: Checks out repository
        uses: actions/checkout@v2

      # Set up the right version of Python
      - name: Set up Python ${{ env.PYTHON_VERSION }}
        id: python
        uses: actions/setup-python@v2
        with:
          python-version: ${{ env.PYTHON_VERSION }}

      # This step caches our Python dependencies. To make sure we
      # only restore a cache when the dependencies, the python version,
      # the runner operating system, and the dependency location haven't
      # changed, we create a cache key that is a composite of those states.
      #
      # Only when the context is exactly the same, we will restore the cache.
      - name: Python Dependency Caching
        uses: actions/cache@v2
        id: python_cache
        with:
          path: ${{ env.PYTHONUSERBASE }}
          key: "python-0-${{ runner.os }}-${{ env.PYTHONUSERBASE }}-\
          ${{ steps.python.outputs.python-version }}-\
          ${{ hashFiles('./pyproject.toml', './poetry.lock') }}"

      # Install our dependencies if we did not restore a dependency cache
      - name: Install dependencies using poetry
        if: steps.python_cache.outputs.cache-hit != 'true'
        run: |
          pip install poetry
          poetry install --no-interaction --no-ansi

      # This step caches our pre-commit environment. To make sure we
      # do create a new environment when our pre-commit setup changes,
      # we create a cache key based on relevant factors.
      - name: Pre-commit Environment Caching
        uses: actions/cache@v2
        with:
          path: ${{ env.PRE_COMMIT_HOME }}
          key: "precommit-0-${{ runner.os }}-${{ env.PRE_COMMIT_HOME }}-\
          ${{ steps.python.outputs.python-version }}-\
          ${{ hashFiles('./.pre-commit-config.yaml') }}"

      # We will not run `black` or `flake8` here, as we will use a separate
      # black and flake8 action. As pre-commit does not support user installs,
      # we set PIP_USER=0 to not do a user install.
      - name: Run pre-commit hooks
        run: export PIP_USER=0; SKIP="no-commit-to-branch,black,flake8" pre-commit run --all-files

      # Run black seperately as we don't want to reformat the files
      # just error if something isn't formatted correctly.
      - name: Check files with black
        run: black . --check --diff --color

      # Run flake8 and have it format the linting errors in the format of
      # the GitHub Workflow command to register error annotations. This
      # means that our flake8 output is automatically added as an error
      # annotation to both the run result and in the "Files" tab of a
      # pull request.
      #
      # Format used:
      # ::error file={filename},line={line},col={col}::{message}
      - name: Run flake8
        run: "flake8 \
        --format='::error file=%(path)s,line=%(row)d,col=%(col)d::\
        [flake8] %(code)s: %(text)s'"

  test:
    runs-on: ${{ matrix.os }}
    strategy:
      fail-fast: false
      matrix:
        python_version: ['3.8', '3.9','3.10']
        os: [ubuntu-latest, windows-latest, macos-latest]
    env:
      PYTHON_VERSION: ${{ matrix.python_version }}
    steps:
      - name: Add custom PYTHONUSERBASE to PATH
        run: echo '${{ env.PYTHONUSERBASE }}/bin/' >> $GITHUB_PATH

      # Checks out the repository in the current folder.
      - name: Checks out repository
        uses: actions/checkout@v2

      # Set up the right version of Python
      - name: Set up Python ${{ env.PYTHON_VERSION }}
        id: python
        uses: actions/setup-python@v2
        with:
          python-version: ${{ env.PYTHON_VERSION }}

      # This step caches our Python dependencies. To make sure we
      # only restore a cache when the dependencies, the python version,
      # the runner operating system, and the dependency location haven't
      # changed, we create a cache key that is a composite of those states.
      #
      # Only when the context is exactly the same, we will restore the cache.
      - name: Python Dependency Caching
        uses: actions/cache@v2
        id: python_cache
        with:
          path: ${{ env.PYTHONUSERBASE }}
          key: "python-0-${{ runner.os }}-${{ env.PYTHONUSERBASE }}-\
          ${{ steps.python.outputs.python-version }}-\
          ${{ hashFiles('./pyproject.toml', './poetry.lock') }}"

      # Install our dependencies if we did not restore a dependency cache
      - name: Install dependencies using poetry
        if: steps.python_cache.outputs.cache-hit != 'true'
        run: |
          python -m pip install poetry
          python -m poetry install --no-interaction --no-ansi

      # Run tests with pytest-cov to generate a coverage report
      # This is saved to ./.coverage to be used by codecov to link a
      # coverage report to github.
      - name: Run tests and generate coverage report
<<<<<<< HEAD
        run: pytest -n auto --dist loadfile --cov --disable-warnings -q
        env:
          MODMAIL_BOT_TOKEN: NjQzOTQ1MjY0ODY4MDk4MDQ5.342b.4inDLBILY69LOLfyi6jk420dpyjoEVsCoModM
=======
        run: python -m pytest -n auto --dist loadfile --cov --disable-warnings -q
>>>>>>> 42e8674b

      # This step will publish the coverage reports to codecov.io and
      # print a "job" link in the output of the GitHub Action
      - name: Publish coverage report to codecov.io
        run: python -m codecov

  artifact:
    name: Generate Artifact
    if: always()
    needs: [lint,test]
    runs-on: ubuntu-latest
    steps:
      # Prepare the Pull Request Payload artifact. If this fails, we
      # we fail silently using the `continue-on-error` option. It's
      # nice if this succeeds, but if it fails for any reason, it
      # does not mean that our lint-test checks failed.
      - name: Prepare Pull Request Payload artifact
        id: prepare-artifact
        if: always() && github.event_name == 'pull_request'
        continue-on-error: true
        run: cat $GITHUB_EVENT_PATH | jq '.pull_request' > pull_request_payload.json

      # This only makes sense if the previous step succeeded. To
      # get the original outcome of the previous step before the
      # `continue-on-error` conclusion is applied, we use the
      # `.outcome` value. This step also fails silently.
      - name: Upload a Build Artifact
        if: always() && steps.prepare-artifact.outcome == 'success'
        continue-on-error: true
        uses: actions/upload-artifact@v2
        with:
          name: pull-request-payload
          path: pull_request_payload.json<|MERGE_RESOLUTION|>--- conflicted
+++ resolved
@@ -162,13 +162,7 @@
       # This is saved to ./.coverage to be used by codecov to link a
       # coverage report to github.
       - name: Run tests and generate coverage report
-<<<<<<< HEAD
-        run: pytest -n auto --dist loadfile --cov --disable-warnings -q
-        env:
-          MODMAIL_BOT_TOKEN: NjQzOTQ1MjY0ODY4MDk4MDQ5.342b.4inDLBILY69LOLfyi6jk420dpyjoEVsCoModM
-=======
         run: python -m pytest -n auto --dist loadfile --cov --disable-warnings -q
->>>>>>> 42e8674b
 
       # This step will publish the coverage reports to codecov.io and
       # print a "job" link in the output of the GitHub Action
