FROM python:3.9-slim

# Set pip to have cleaner logs and no saved cache
ENV PIP_NO_CACHE_DIR=false
<<<<<<< HEAD

# Update pip
RUN pip install -U pip
=======
>>>>>>> 015053a6

# Create the working directory
WORKDIR /modmail

<<<<<<< HEAD
# Copy requirements so they can be installed
COPY ./modmail/constraints.txt ./requirements.txt

# Install dependencies
RUN pip install -r ./requirements.txt


# Copy the source code in last to optimize rebuilding the image
COPY . .

=======
# copy requirements so they can be installed
COPY requirements.txt .

# Install project dependencies
RUN pip install -r requirements.txt

# Copy the source code in next to last to optimize rebuilding the image
COPY . .

# install the package using pep 517
RUN pip install . --no-deps --use-feature=in-tree-build
>>>>>>> 015053a6

CMD ["python", "-m", "modmail"]<|MERGE_RESOLUTION|>--- conflicted
+++ resolved
@@ -2,28 +2,13 @@
 
 # Set pip to have cleaner logs and no saved cache
 ENV PIP_NO_CACHE_DIR=false
-<<<<<<< HEAD
 
 # Update pip
 RUN pip install -U pip
-=======
->>>>>>> 015053a6
 
 # Create the working directory
 WORKDIR /modmail
 
-<<<<<<< HEAD
-# Copy requirements so they can be installed
-COPY ./modmail/constraints.txt ./requirements.txt
-
-# Install dependencies
-RUN pip install -r ./requirements.txt
-
-
-# Copy the source code in last to optimize rebuilding the image
-COPY . .
-
-=======
 # copy requirements so they can be installed
 COPY requirements.txt .
 
@@ -35,6 +20,5 @@
 
 # install the package using pep 517
 RUN pip install . --no-deps --use-feature=in-tree-build
->>>>>>> 015053a6
 
 CMD ["python", "-m", "modmail"]